// Copyright (c) 2017, Lawrence Livermore National Security, LLC. Produced at
// the Lawrence Livermore National Laboratory. LLNL-CODE-734707. All Rights
// reserved. See files LICENSE and NOTICE for details.
//
// This file is part of CEED, a collection of benchmarks, miniapps, software
// libraries and APIs for efficient high-order finite element and spectral
// element discretizations for exascale applications. For more information and
// source code availability see http://github.com/ceed.
//
// The CEED research is supported by the Exascale Computing Project 17-SC-20-SC,
// a collaborative effort of two U.S. Department of Energy organizations (Office
// of Science and the National Nuclear Security Administration) responsible for
// the planning and preparation of a capable exascale ecosystem, including
// software, applications, hardware, advanced system engineering and early
// testbed platforms, in support of the nation's exascale computing imperative.
//
//                     __                __
//                    / /   ____  ____  / /_  ____  _____
//                   / /   / __ `/ __ `/ __ \/ __ \/ ___/
//                  / /___/ /_/ / /_/ / / / / /_/ (__  )
//                 /_____/\__,_/\__, /_/ /_/\____/____/
//                             /____/
//
//             High-order Lagrangian Hydrodynamics Miniapp
//
// Laghos(LAGrangian High-Order Solver) is a miniapp that solves the
// time-dependent Euler equation of compressible gas dynamics in a moving
// Lagrangian frame using unstructured high-order finite element spatial
// discretization and explicit high-order time-stepping. Laghos is based on the
// numerical algorithm described in the following article:
//
//    V. Dobrev, Tz. Kolev and R. Rieben, "High-order curvilinear finite element
//    methods for Lagrangian hydrodynamics", SIAM Journal on Scientific
//    Computing, (34) 2012, pp. B606–B641, https://doi.org/10.1137/120864672.
//
// Test problems:
//    p = 0  --> Taylor-Green vortex (smooth problem).
//    p = 1  --> Sedov blast.
//    p = 2  --> 1D Sod shock tube.
//    p = 3  --> Triple point.
//    p = 4  --> Gresho vortex (smooth problem).
//
// Sample runs: see README.md, section 'Verification of Results'.
//
// Combinations resulting in 3D uniform Cartesian MPI partitionings of the mesh:
// -m data/cube01_hex.mesh   -pt 211 for  2 / 16 / 128 / 1024 ... tasks.
// -m data/cube_922_hex.mesh -pt 921 for    / 18 / 144 / 1152 ... tasks.
// -m data/cube_522_hex.mesh -pt 522 for    / 20 / 160 / 1280 ... tasks.
// -m data/cube_12_hex.mesh  -pt 311 for  3 / 24 / 192 / 1536 ... tasks.
// -m data/cube01_hex.mesh   -pt 221 for  4 / 32 / 256 / 2048 ... tasks.
// -m data/cube_922_hex.mesh -pt 922 for    / 36 / 288 / 2304 ... tasks.
// -m data/cube_522_hex.mesh -pt 511 for  5 / 40 / 320 / 2560 ... tasks.
// -m data/cube_12_hex.mesh  -pt 321 for  6 / 48 / 384 / 3072 ... tasks.
// -m data/cube01_hex.mesh   -pt 111 for  8 / 64 / 512 / 4096 ... tasks.
// -m data/cube_922_hex.mesh -pt 911 for  9 / 72 / 576 / 4608 ... tasks.
// -m data/cube_522_hex.mesh -pt 521 for 10 / 80 / 640 / 5120 ... tasks.
// -m data/cube_12_hex.mesh  -pt 322 for 12 / 96 / 768 / 6144 ... tasks.

#include "laghos_solver.hpp"
#include "laghos_timeinteg.hpp"
#include "laghos_rom.hpp"
#include "laghos_csv.hpp"
#include <fstream>

using namespace std;
using namespace mfem;
using namespace mfem::hydrodynamics;

// Choice for the problem setup.
int problem;

double rho0(const Vector &);
void v0(const Vector &, Vector &);
double e0(const Vector &);
double gamma(const Vector &);
void display_banner(ostream & os);

void PrintParGridFunction(const int rank, const std::string& name, ParGridFunction *gf)
{
    Vector tv(gf->ParFESpace()->GetTrueVSize());
    gf->GetTrueDofs(tv);

    char tmp[100];
    sprintf(tmp, ".%06d", rank);

    std::string fullname = name + tmp;

    std::ofstream ofs(fullname.c_str(), std::ofstream::out);
    ofs.precision(16);

    for (int i=0; i<tv.Size(); ++i)
        ofs << tv[i] << std::endl;

    ofs.close();
}


void PrintDiffParGridFunction(NormType normtype, const int rank, const std::string& name, ParGridFunction *gf)
{
    Vector tv(gf->ParFESpace()->GetTrueVSize());

    char tmp[100];
    sprintf(tmp, ".%06d", rank);

    std::string fullname = name + tmp;

    std::ifstream ifs(fullname.c_str());

    for (int i=0; i<tv.Size(); ++i)
    {
        double d;
        ifs >> d;
        tv[i] = d;
    }

    ifs.close();

    ParGridFunction rgf(gf->ParFESpace());
    rgf.SetFromTrueDofs(tv);

    PrintNormsOfParGridFunctions(normtype, rank, name, &rgf, gf, true);
}

int main(int argc, char *argv[])
{
    // Initialize MPI.
    MPI_Session mpi(argc, argv);
    int myid = mpi.WorldRank();

    // Print the banner.
    if (mpi.Root()) {
        display_banner(cout);
    }

    // Parse command-line options.
    problem = 1;
    const char *mesh_file = "data/cube01_hex.mesh";
    int rs_levels = 2;
    int rp_levels = 0;
    int order_v = 2;
    int order_e = 1;
    int ode_solver_type = 4;
    double t_final = 0.6;
    double cfl = 0.5;
    double cg_tol = 1e-8;
    double ftz_tol = 0.0;
    int cg_max_iter = 300;
    int max_tsteps = -1;
    bool p_assembly = true;
    bool impose_visc = false;
    bool visualization = false;
    int vis_steps = 5;
    bool visit = false;
    bool gfprint = false;
    const char *basename = "run/results/Laghos";
    const char *twfile = "tw.csv";
    const char *twpfile = "twp.csv";
    int partition_type = 0;
    double blast_energy = 0.25;
    double blast_position[] = {0.0, 0.0, 0.0};
    bool rom_offline = false;
    bool rom_online = false;
    bool rom_restore = false;
    bool rom_staticSVD = false;
    bool rom_offsetX0 = false;
    double rom_energyFraction = 0.9999;
    int rom_dimx = -1;
    int rom_dimv = -1;
    int rom_dime = -1;
    int numSampX = 0;
    int numSampV = 0;
    int numSampE = 0;
    int numWindows = 0;
    double dtc = 0.0;
    int visitDiffCycle = -1;
    bool writeSol = false;
    bool solDiff = false;
    bool rom_hyperreduce = false;
    int rom_sample_dim = 0;
    const char *normtype_char = "l2";
    Array<double> twep;
    Array2D<int> twparam;

    OptionsParser args(argc, argv);
    args.AddOption(&mesh_file, "-m", "--mesh",
                   "Mesh file to use.");
    args.AddOption(&rs_levels, "-rs", "--refine-serial",
                   "Number of times to refine the mesh uniformly in serial.");
    args.AddOption(&rp_levels, "-rp", "--refine-parallel",
                   "Number of times to refine the mesh uniformly in parallel.");
    args.AddOption(&problem, "-p", "--problem", "Problem setup to use.");
    args.AddOption(&order_v, "-ok", "--order-kinematic",
                   "Order (degree) of the kinematic finite element space.");
    args.AddOption(&order_e, "-ot", "--order-thermo",
                   "Order (degree) of the thermodynamic finite element space.");
    args.AddOption(&ode_solver_type, "-s", "--ode-solver",
                   "ODE solver: 1 - Forward Euler,\n\t"
                   "            2 - RK2 SSP, 3 - RK3 SSP, 4 - RK4, 6 - RK6,\n\t"
                   "            7 - RK2Avg.");
    args.AddOption(&t_final, "-tf", "--t-final",
                   "Final time; start time is 0.");
    args.AddOption(&cfl, "-cfl", "--cfl", "CFL-condition number.");
    args.AddOption(&cg_tol, "-cgt", "--cg-tol",
                   "Relative CG tolerance (velocity linear solve).");
    args.AddOption(&ftz_tol, "-ftz", "--ftz-tol",
                   "Absolute flush-to-zero tolerance.");
    args.AddOption(&cg_max_iter, "-cgm", "--cg-max-steps",
                   "Maximum number of CG iterations (velocity linear solve).");
    args.AddOption(&max_tsteps, "-ms", "--max-steps",
                   "Maximum number of steps (negative means no restriction).");
    args.AddOption(&p_assembly, "-pa", "--partial-assembly", "-fa",
                   "--full-assembly",
                   "Activate 1D tensor-based assembly (partial assembly).");
    args.AddOption(&impose_visc, "-iv", "--impose-viscosity", "-niv",
                   "--no-impose-viscosity",
                   "Use active viscosity terms even for smooth problems.");
    args.AddOption(&visualization, "-vis", "--visualization", "-no-vis",
                   "--no-visualization",
                   "Enable or disable GLVis visualization.");
    args.AddOption(&vis_steps, "-vs", "--visualization-steps",
                   "Visualize every n-th timestep.");
    args.AddOption(&visit, "-visit", "--visit", "-no-visit", "--no-visit",
                   "Enable or disable VisIt visualization.");
    args.AddOption(&gfprint, "-print", "--print", "-no-print", "--no-print",
                   "Enable or disable result output (files in mfem format).");
    args.AddOption(&basename, "-k", "--outputfilename",
                   "Name of the visit dump files");
    args.AddOption(&twfile, "-tw", "--timewindowfilename",
                   "Name of the CSV file defining offline time windows");
    args.AddOption(&twpfile, "-twp", "--timewindowparamfilename",
                   "Name of the CSV file defining online time window parameters");
    args.AddOption(&partition_type, "-pt", "--partition",
                   "Customized x/y/z Cartesian MPI partitioning of the serial mesh.\n\t"
                   "Here x,y,z are relative task ratios in each direction.\n\t"
                   "Example: with 48 mpi tasks and -pt 321, one would get a Cartesian\n\t"
                   "partition of the serial mesh by (6,4,2) MPI tasks in (x,y,z).\n\t"
                   "NOTE: the serially refined mesh must have the appropriate number\n\t"
                   "of zones in each direction, e.g., the number of zones in direction x\n\t"
                   "must be divisible by the number of MPI tasks in direction x.\n\t"
                   "Available options: 11, 21, 111, 211, 221, 311, 321, 322, 432.");
    args.AddOption(&rom_offline, "-offline", "--offline", "-no-offline", "--no-offline",
                   "Enable or disable ROM offline computations and output.");
    args.AddOption(&rom_online, "-online", "--online", "-no-online", "--no-online",
                   "Enable or disable ROM online computations and output.");
    args.AddOption(&rom_restore, "-restore", "--restore", "-no-restore", "--no-restore",
                   "Enable or disable ROM restoration phase where ROM solution is lifted to FOM size.");
    args.AddOption(&rom_dimx, "-rdimx", "--rom_dimx", "ROM dimension for X.");
    args.AddOption(&rom_dimv, "-rdimv", "--rom_dimv", "ROM dimension for V.");
    args.AddOption(&rom_dime, "-rdime", "--rom_dime", "ROM dimension for E.");
    args.AddOption(&numSampX, "-nsamx", "--numsamplex", "number of samples for X.");
    args.AddOption(&numSampV, "-nsamv", "--numsamplev", "number of samples for V.");
    args.AddOption(&numSampE, "-nsame", "--numsamplee", "number of samples for E.");
    args.AddOption(&rom_energyFraction, "-ef", "--rom-ef",
                   "Energy fraction for recommended ROM basis sizes.");
    args.AddOption(&numWindows, "-nwin", "--numwindows", "Number of ROM time windows.");
    args.AddOption(&dtc, "-dtc", "--dtc", "Fixed (constant) dt.");
    args.AddOption(&visitDiffCycle, "-visdiff", "--visdiff", "VisIt DC cycle to diff.");
    args.AddOption(&writeSol, "-writesol", "--writesol", "-no-writesol", "--no-writesol",
                   "Enable or disable write solution.");
    args.AddOption(&solDiff, "-soldiff", "--soldiff", "-no-soldiff", "--no-soldiff",
                   "Enable or disable solution difference norm computation.");
    args.AddOption(&rom_hyperreduce, "-romhr", "--romhr", "-no-romhr", "--no-romhr",
                   "Enable or disable ROM hyperreduction.");
    args.AddOption(&rom_staticSVD, "-romsvds", "--romsvdstatic", "-no-romsvds", "--no-romsvds",
                   "Enable or disable ROM static SVD.");
    args.AddOption(&normtype_char, "-normtype", "--norm_type", "Norm type for relative error computation.");
    args.AddOption(&rom_sample_dim, "-sdim", "--sdim", "ROM max sample dimension");
    args.Parse();
    if (!args.Good())
    {
        if (mpi.Root()) {
            args.PrintUsage(cout);
        }
        return 1;
    }
    if (mpi.Root()) {
        args.PrintOptions(cout);
    }

    const bool usingWindows = (numWindows > 0);
    if (numWindows == 0)  // not using windows
    {
        numWindows = 1;  // one window for the entire simulation
    }
    else
    {
        MFEM_VERIFY(numWindows > 0, "");
        if (rom_online || rom_restore)
        {
            const int err = ReadTimeWindowParameters(numWindows, twpfile, twep, twparam, myid == 0);
            MFEM_VERIFY(err == 0, "Error in ReadTimeWindowParameters");
        }
        else if (rom_offline)
        {
            const int err = ReadTimeWindows(numWindows, twfile, twep, myid == 0);
            MFEM_VERIFY(err == 0, "Error in ReadTimeWindows");
        }
    }

    StopWatch totalTimer;
    totalTimer.Start();

    static std::map<std::string, NormType> localmap;
    localmap["l2"] = l2norm;
    localmap["l1"] = l1norm;
    localmap["max"] = maxnorm;

    NormType normtype = localmap[normtype_char];

    // Read the serial mesh from the given mesh file on all processors.
    // Refine the mesh in serial to increase the resolution.
    Mesh *mesh = new Mesh(mesh_file, 1, 1);
    const int dim = mesh->Dimension();
    for (int lev = 0; lev < rs_levels; lev++) {
        mesh->UniformRefinement();
    }

    if (p_assembly && dim == 1)
    {
        p_assembly = false;
        if (mpi.Root())
        {
            cout << "Laghos does not support PA in 1D. Switching to FA." << endl;
        }
    }

    // Parallel partitioning of the mesh.
    ParMesh *pmesh = NULL;
    const int num_tasks = mpi.WorldSize();
    int unit;
    int *nxyz = new int[dim];
    switch (partition_type)
    {
    case 0:
        for (int d = 0; d < dim; d++) {
            nxyz[d] = unit;
        }
        break;
    case 11:
    case 111:
        unit = floor(pow(num_tasks, 1.0 / dim) + 1e-2);
        for (int d = 0; d < dim; d++) {
            nxyz[d] = unit;
        }
        break;
    case 21: // 2D
        unit = floor(pow(num_tasks / 2, 1.0 / 2) + 1e-2);
        nxyz[0] = 2 * unit;
        nxyz[1] = unit;
        break;
    case 211: // 3D.
        unit = floor(pow(num_tasks / 2, 1.0 / 3) + 1e-2);
        nxyz[0] = 2 * unit;
        nxyz[1] = unit;
        nxyz[2] = unit;
        break;
    case 221: // 3D.
        unit = floor(pow(num_tasks / 4, 1.0 / 3) + 1e-2);
        nxyz[0] = 2 * unit;
        nxyz[1] = 2 * unit;
        nxyz[2] = unit;
        break;
    case 311: // 3D.
        unit = floor(pow(num_tasks / 3, 1.0 / 3) + 1e-2);
        nxyz[0] = 3 * unit;
        nxyz[1] = unit;
        nxyz[2] = unit;
        break;
    case 321: // 3D.
        unit = floor(pow(num_tasks / 6, 1.0 / 3) + 1e-2);
        nxyz[0] = 3 * unit;
        nxyz[1] = 2 * unit;
        nxyz[2] = unit;
        break;
    case 322: // 3D.
        unit = floor(pow(2 * num_tasks / 3, 1.0 / 3) + 1e-2);
        nxyz[0] = 3 * unit / 2;
        nxyz[1] = unit;
        nxyz[2] = unit;
        break;
    case 432: // 3D.
        unit = floor(pow(num_tasks / 3, 1.0 / 3) + 1e-2);
        nxyz[0] = 2 * unit;
        nxyz[1] = 3 * unit / 2;
        nxyz[2] = unit;
        break;
    case 511: // 3D.
        unit = floor(pow(num_tasks / 5, 1.0 / 3) + 1e-2);
        nxyz[0] = 5 * unit;
        nxyz[1] = unit;
        nxyz[2] = unit;
        break;
    case 521: // 3D.
        unit = floor(pow(num_tasks / 10, 1.0 / 3) + 1e-2);
        nxyz[0] = 5 * unit;
        nxyz[1] = 2 * unit;
        nxyz[2] = unit;
        break;
    case 522: // 3D.
        unit = floor(pow(num_tasks / 20, 1.0 / 3) + 1e-2);
        nxyz[0] = 5 * unit;
        nxyz[1] = 2 * unit;
        nxyz[2] = 2 * unit;
        break;
    case 911: // 3D.
        unit = floor(pow(num_tasks / 9, 1.0 / 3) + 1e-2);
        nxyz[0] = 9 * unit;
        nxyz[1] = unit;
        nxyz[2] = unit;
        break;
    case 921: // 3D.
        unit = floor(pow(num_tasks / 18, 1.0 / 3) + 1e-2);
        nxyz[0] = 9 * unit;
        nxyz[1] = 2 * unit;
        nxyz[2] = unit;
        break;
    case 922: // 3D.
        unit = floor(pow(num_tasks / 36, 1.0 / 3) + 1e-2);
        nxyz[0] = 9 * unit;
        nxyz[1] = 2 * unit;
        nxyz[2] = 2 * unit;
        break;
    default:
        if (myid == 0)
        {
            cout << "Unknown partition type: " << partition_type << '\n';
        }
        delete mesh;
        MPI_Finalize();
        return 3;
    }
    int product = 1;
    for (int d = 0; d < dim; d++) {
        product *= nxyz[d];
    }
    if (product == num_tasks)
    {
        int *partitioning = mesh->CartesianPartitioning(nxyz);
        pmesh = new ParMesh(MPI_COMM_WORLD, *mesh, partitioning);
        delete [] partitioning;
    }
    else
    {
        if (myid == 0)
        {
            cout << "Non-Cartesian partitioning through METIS will be used.\n";
#ifndef MFEM_USE_METIS
            cout << "MFEM was built without METIS. "
                 << "Adjust the number of tasks to use a Cartesian split." << endl;
#endif
        }
#ifndef MFEM_USE_METIS
        return 1;
#endif
        pmesh = new ParMesh(MPI_COMM_WORLD, *mesh);
    }
    delete [] nxyz;
    delete mesh;

    // Refine the mesh further in parallel to increase the resolution.
    for (int lev = 0; lev < rp_levels; lev++) {
        pmesh->UniformRefinement();
    }

    int nzones = pmesh->GetNE(), nzones_min, nzones_max;
    MPI_Reduce(&nzones, &nzones_min, 1, MPI_INT, MPI_MIN, 0, pmesh->GetComm());
    MPI_Reduce(&nzones, &nzones_max, 1, MPI_INT, MPI_MAX, 0, pmesh->GetComm());
    if (myid == 0)
    {
        cout << "Zones min/max: " << nzones_min << " " << nzones_max << endl;
    }


    // Define the parallel finite element spaces. We use:
    // - H1 (Gauss-Lobatto, continuous) for position and velocity.
    // - L2 (Bernstein, discontinuous) for specific internal energy.
    L2_FECollection L2FEC(order_e, dim, BasisType::Positive);
    H1_FECollection H1FEC(order_v, dim);
    ParFiniteElementSpace L2FESpace(pmesh, &L2FEC);
    ParFiniteElementSpace H1FESpace(pmesh, &H1FEC, pmesh->Dimension());

    cout << myid << ": pmesh->bdr_attributes.Max() " << pmesh->bdr_attributes.Max() << endl;
    // Boundary conditions: all tests use v.n = 0 on the boundary, and we assume
    // that the boundaries are straight.
    Array<int> ess_tdofs;
    {
        Array<int> ess_bdr(pmesh->bdr_attributes.Max()), tdofs1d;
        for (int d = 0; d < pmesh->Dimension(); d++)
        {
            // Attributes 1/2/3 correspond to fixed-x/y/z boundaries, i.e., we must
            // enforce v_x/y/z = 0 for the velocity components.
            ess_bdr = 0;
            ess_bdr[d] = 1;
            H1FESpace.GetEssentialTrueDofs(ess_bdr, tdofs1d, d);
            ess_tdofs.Append(tdofs1d);
        }
    }

    // Define the explicit ODE solver used for time integration.
    ODESolver *ode_solver = NULL;
    switch (ode_solver_type)
    {
    case 1:
        ode_solver = new ForwardEulerSolver;
        break;
    case 2:
        ode_solver = new RK2Solver(0.5);
        break;
    case 3:
        ode_solver = new RK3SSPSolver;
        break;
    case 4:
        ode_solver = new RK4Solver;
        break;
    case 6:
        ode_solver = new RK6Solver;
        break;
    case 7:
        ode_solver = new RK2AvgSolver(rom_online, &H1FESpace, &L2FESpace);
        break;
    default:
        if (myid == 0)
        {
            cout << "Unknown ODE solver type: " << ode_solver_type << '\n';
        }
        delete pmesh;
        MPI_Finalize();
        return 3;
    }

    HYPRE_Int glob_size_l2 = L2FESpace.GlobalTrueVSize();
    HYPRE_Int glob_size_h1 = H1FESpace.GlobalTrueVSize();

    if (mpi.Root())
    {
        cout << "Number of kinematic (position, velocity) dofs: "
             << glob_size_h1 << endl;
        cout << "Number of specific internal energy dofs: "
             << glob_size_l2 << endl;
    }

    int Vsize_l2 = L2FESpace.GetVSize();
    int Vsize_h1 = H1FESpace.GetVSize();

    int tVsize_l2 = L2FESpace.GetTrueVSize();
    int tVsize_h1 = H1FESpace.GetTrueVSize();

    // The monolithic BlockVector stores unknown fields as:
    // - 0 -> position
    // - 1 -> velocity
    // - 2 -> specific internal energy

    Array<int> true_offset(4);
    true_offset[0] = 0;
    true_offset[1] = true_offset[0] + Vsize_h1;
    true_offset[2] = true_offset[1] + Vsize_h1;
    true_offset[3] = true_offset[2] + Vsize_l2;
    BlockVector S(true_offset);

    // Define GridFunction objects for the position, velocity and specific
    // internal energy.  There is no function for the density, as we can always
    // compute the density values given the current mesh position, using the
    // property of pointwise mass conservation.
    ParGridFunction x_gf, v_gf, e_gf;
    x_gf.MakeRef(&H1FESpace, S, true_offset[0]);
    v_gf.MakeRef(&H1FESpace, S, true_offset[1]);
    e_gf.MakeRef(&L2FESpace, S, true_offset[2]);

    // Initialize x_gf using the starting mesh coordinates.
    pmesh->SetNodalGridFunction(&x_gf);

    // Initialize the velocity.
    VectorFunctionCoefficient v_coeff(pmesh->Dimension(), v0);
    v_gf.ProjectCoefficient(v_coeff);

    // Initialize density and specific internal energy values. We interpolate in
    // a non-positive basis to get the correct values at the dofs.  Then we do an
    // L2 projection to the positive basis in which we actually compute. The goal
    // is to get a high-order representation of the initial condition. Note that
    // this density is a temporary function and it will not be updated during the
    // time evolution.
    ParGridFunction rho(&L2FESpace);
    FunctionCoefficient rho_coeff(rho0);
    L2_FECollection l2_fec(order_e, pmesh->Dimension());
    ParFiniteElementSpace l2_fes(pmesh, &l2_fec);
    ParGridFunction l2_rho(&l2_fes), l2_e(&l2_fes);
    l2_rho.ProjectCoefficient(rho_coeff);
    rho.ProjectGridFunction(l2_rho);
    if (problem == 1)
    {
        // For the Sedov test, we use a delta function at the origin.
        DeltaCoefficient e_coeff(blast_position[0], blast_position[1],
                                 blast_position[2], blast_energy);
        l2_e.ProjectCoefficient(e_coeff);
    }
    else
    {
        FunctionCoefficient e_coeff(e0);
        l2_e.ProjectCoefficient(e_coeff);
    }
    e_gf.ProjectGridFunction(l2_e);

    // Piecewise constant ideal gas coefficient over the Lagrangian mesh. The
    // gamma values are projected on a function that stays constant on the moving
    // mesh.
    L2_FECollection mat_fec(0, pmesh->Dimension());
    ParFiniteElementSpace mat_fes(pmesh, &mat_fec);
    ParGridFunction mat_gf(&mat_fes);
    FunctionCoefficient mat_coeff(gamma);
    mat_gf.ProjectCoefficient(mat_coeff);
    GridFunctionCoefficient *mat_gf_coeff = new GridFunctionCoefficient(&mat_gf);

    // Additional details, depending on the problem.
    int source = 0;
    bool visc = true;
    switch (problem)
    {
    case 0:
        if (pmesh->Dimension() == 2) {
            source = 1;
        }
        visc = false;
        break;
    case 1:
        visc = true;
        break;
    case 2:
        visc = true;
        break;
    case 3:
        visc = true;
        break;
    case 4:
        visc = false;
        break;
    default:
        MFEM_ABORT("Wrong problem specification!");
    }
    if (impose_visc) {
        visc = true;
    }

    LagrangianHydroOperator oper(S.Size(), H1FESpace, L2FESpace,
                                 ess_tdofs, rho, source, cfl, mat_gf_coeff,
                                 visc, p_assembly, cg_tol, cg_max_iter, ftz_tol,
                                 H1FEC.GetBasisType());

    socketstream vis_rho, vis_v, vis_e;
    char vishost[] = "localhost";
    int  visport   = 19916;

    ParGridFunction rho_gf;
    if (visualization || visit) {
        oper.ComputeDensity(rho_gf);
    }

    const double energy_init = oper.InternalEnergy(e_gf) +
                               oper.KineticEnergy(v_gf);

    if (visualization)
    {
        // Make sure all MPI ranks have sent their 'v' solution before initiating
        // another set of GLVis connections (one from each rank):
        MPI_Barrier(pmesh->GetComm());

        vis_rho.precision(8);
        vis_v.precision(8);
        vis_e.precision(8);

        int Wx = 0, Wy = 0; // window position
        const int Ww = 350, Wh = 350; // window size
        int offx = Ww+10; // window offsets

        if (problem != 0 && problem != 4)
        {
            VisualizeField(vis_rho, vishost, visport, rho_gf,
                           "Density", Wx, Wy, Ww, Wh);
        }

        Wx += offx;
        VisualizeField(vis_v, vishost, visport, v_gf,
                       "Velocity", Wx, Wy, Ww, Wh);
        Wx += offx;
        VisualizeField(vis_e, vishost, visport, e_gf,
                       "Specific Internal Energy", Wx, Wy, Ww, Wh);
    }

    // Save data for VisIt visualization.
    VisItDataCollection visit_dc(basename, pmesh);
    if (visit)
    {
        if (rom_offline || rom_restore)
            visit_dc.RegisterField("Position",  &x_gf);

        visit_dc.RegisterField("Density",  &rho_gf);
        visit_dc.RegisterField("Velocity", &v_gf);
        visit_dc.RegisterField("Specific Internal Energy", &e_gf);
        visit_dc.SetCycle(0);
        visit_dc.SetTime(0.0);
        visit_dc.Save();
    }

    cout << myid << ": pmesh number of elements " << pmesh->GetNE() << endl;

    // Perform time-integration (looping over the time iterations, ti, with a
    // time-step dt). The object oper is of type LagrangianHydroOperator that
    // defines the Mult() method that is used by the time integrators.
    if (!rom_online) ode_solver->Init(oper);
    oper.ResetTimeStepEstimate();
    double t = 0.0, dt = oper.GetTimeStepEstimate(S), t_old;
    bool last_step = false;
    int steps = 0;
    BlockVector S_old(S);

    StopWatch samplerTimer;
    int rom_window = 0;
    ROM_Sampler *sampler = NULL;
    if (rom_offline)
    {
        if (dtc > 0.0) dt = dtc;
<<<<<<< HEAD
        sampler = new ROM_Sampler(myid, &H1FESpace, &L2FESpace, usingWindows ? twep[0] : t_final, dt, S, rom_staticSVD, rom_offsetX0, rom_energyFraction, rom_window, rom_sample_dim);
=======
        samplerTimer.Start();
        sampler = new ROM_Sampler(myid, &H1FESpace, &L2FESpace, usingWindows ? twep[0] : t_final, dt, S, rom_staticSVD, rom_offsetX0, rom_energyFraction, rom_window);
>>>>>>> b64aa3e2
        sampler->SampleSolution(0, 0, S);
        samplerTimer.Stop();
    }

    ROM_Basis *basis = NULL;
    Vector romS, romS_old;
    ROM_Operator *romOper = NULL;

    StopWatch onlinePreprocessTimer;
    if (rom_online)
    {
        onlinePreprocessTimer.Start();
        if (dtc > 0.0) dt = dtc;
        if (usingWindows)
        {
            rom_dimx = twparam(0,0);
            rom_dimv = twparam(0,1);
            rom_dime = twparam(0,2);
            numSampX = twparam(0,3);
            numSampV = twparam(0,4);
            numSampE = twparam(0,5);
        }
        basis = new ROM_Basis(MPI_COMM_WORLD, &H1FESpace, &L2FESpace, rom_dimx, rom_dimv, rom_dime,
                              numSampX, numSampV, numSampE,
                              rom_staticSVD, rom_hyperreduce, rom_offsetX0);
        romS.SetSize(rom_dimx + rom_dimv + rom_dime);
        basis->ProjectFOMtoROM(S, romS);

        cout << myid << ": initial romS norm " << romS.Norml2() << endl;

        romOper = new ROM_Operator(&oper, basis, rho_coeff, mat_coeff, order_e, source, visc, cfl, p_assembly, cg_tol, cg_max_iter, ftz_tol, rom_hyperreduce, &H1FEC, &L2FEC);

        ode_solver->Init(*romOper);
        onlinePreprocessTimer.Stop();
    }

    StopWatch restoreTimer, timeLoopTimer;
    if (rom_restore)
    {
        // -restore phase
        // No need to specify t_final because the loop in -restore phase is determined by the files in ROMsol folder.
        // When -romhr or --romhr are used in -online phase, then -restore phase needs to be called to project rom solution back to FOM size
        std::ifstream infile_tw_steps("run/tw_steps");
        int nb_step(0);
        restoreTimer.Start();
        rom_dimx = twparam(rom_window,0);
        rom_dimv = twparam(rom_window,1);
        rom_dime = twparam(rom_window,2);
        basis = new ROM_Basis(MPI_COMM_WORLD, &H1FESpace, &L2FESpace, rom_dimx, rom_dimv, rom_dime, rom_staticSVD, rom_hyperreduce, rom_offsetX0, rom_window);
        int romSsize = rom_dimx + rom_dimv + rom_dime;
        romS.SetSize(romSsize);
        if (infile_tw_steps.good())
        {
            infile_tw_steps >> nb_step;
        }
        int ti;
        for (ti = 1; !last_step; ti++)
        {
            // romS = readCurrentReduceSol(ti);
            // read ROM solution from a file.
            // TODO: it needs to be read from the format of HDF5 format
            // TODO: how about parallel version? introduce rank in filename
            if (ti == nb_step) {
                if (infile_tw_steps.good())
                {
                    infile_tw_steps >> nb_step;
                }
                rom_window++;
                rom_dimx = twparam(rom_window,0);
                rom_dimv = twparam(rom_window,1);
                rom_dime = twparam(rom_window,2);
                delete basis;
                basis = new ROM_Basis(MPI_COMM_WORLD, &H1FESpace, &L2FESpace, rom_dimx, rom_dimv, rom_dime,
                                      numSampX, numSampV, numSampE,
                                      rom_staticSVD, rom_hyperreduce, rom_offsetX0, rom_window);
                romSsize = rom_dimx + rom_dimv + rom_dime;
                romS.SetSize(romSsize);
            }
            std::string filename = std::string("run/ROMsol/romS_")+std::to_string(ti);
            std::ifstream infile_romS(filename.c_str());
            if (infile_romS.good())
            {
                if ( (ti % vis_steps) == 0 )
                {
                    if (myid == 0)
                        cout << "Restoring " << ti << "-th solution" << endl;
                    for (int k=0; k<romSsize; ++k)
                    {
                        infile_romS >> romS(k);
                    }

                    infile_romS.close();
                    basis->LiftROMtoFOM(romS, S);

                    if (visit)
                    {
                        oper.ComputeDensity(rho_gf);
                        visit_dc.SetCycle(ti);
                        visit_dc.SetTime(t);
                        visit_dc.Save();
                    }
                }
            }
            else
            {
                // get out of the loop when no more file is found
                last_step = true;
                break;
            }
        } // time loop in "restore" phase
        ti--;
        std::string filename = std::string("run/ROMsol/romS_")+std::to_string(ti);
        std::ifstream infile_romS(filename.c_str());
        if (myid == 0)
            cout << "Restoring " << ti << "-th solution" << endl;
        for (int k=0; k<romSsize; ++k)
        {
            infile_romS >> romS(k);
        }

        infile_romS.close();
        basis->LiftROMtoFOM(romS, S);

        if (visit)
        {
            oper.ComputeDensity(rho_gf);
            visit_dc.SetCycle(ti);
            visit_dc.SetTime(t);
            visit_dc.Save();
        }
        restoreTimer.Stop();
        infile_tw_steps.close();
    }
    else
    {
        // usual time loop when rom_restore phase is false.
        std::ofstream outfile_tw_steps("run/tw_steps");
        timeLoopTimer.Start();
        for (int ti = 1; !last_step; ti++)
        {
            if (t + dt >= t_final)
            {
                dt = t_final - t;
                last_step = true;
            }

            if (steps == max_tsteps) {
                last_step = true;
            }

            S_old = S;
            t_old = t;
            oper.ResetTimeStepEstimate();

            // S is the vector of dofs, t is the current time, and dt is the time step
            // to advance.
            if (rom_online)
            {
                if (myid == 0)
                    cout << "ROM online at t " << t << ", dt " << dt << endl;

                romS_old = romS;
                ode_solver->Step(romS, t, dt);

                // save ROM solution to a file.
                // TODO: it needs to be save in the format of HDF5 format
                // TODO: how about parallel version? introduce rank in filename
                // TODO: think about how to reuse "gfprint" option
                std::string filename = std::string("run/ROMsol/romS_")+std::to_string(ti);
                std::ofstream outfile_romS(filename.c_str());
                romS.Print(outfile_romS, 16);
                outfile_romS.close();

                if (!rom_hyperreduce)
                    basis->LiftROMtoFOM(romS, S);

                romOper->UpdateSampleMeshNodes(romS);

                oper.ResetQuadratureData();  // Necessary for oper.GetTimeStepEstimate(S);
            }
            else
            {
                if (myid == 0)
                    cout << "FOM simulation at t " << t << ", dt " << dt << endl;

                ode_solver->Step(S, t, dt);
            }

            steps++;

            const double last_dt = dt;

            // Adaptive time step control.
            const double dt_est = rom_hyperreduce ? romOper->GetTimeStepEstimateSP() : oper.GetTimeStepEstimate(S);

            //const double dt_est = oper.GetTimeStepEstimate(S);
            //cout << myid << ": dt_est " << dt_est << endl;
            if (dt_est < dt)
            {
                // Repeat (solve again) with a decreased time step - decrease of the
                // time estimate suggests appearance of oscillations.
                dt *= 0.85;
                if (dt < numeric_limits<double>::epsilon())
                {
                    MFEM_ABORT("The time step crashed!");
                }
                t = t_old;
                S = S_old;
                if (rom_online)
                    romS = romS_old;
                oper.ResetQuadratureData();
                if (mpi.Root()) {
                    cout << "Repeating step " << ti << endl;
                }
                if (steps < max_tsteps) {
                    last_step = false;
                }
                ti--;
                continue;
            }
            else if (dtc == 0.0 && dt_est > 1.25 * dt) {
                dt *= 1.02;
            }

            if (rom_offline)
            {
                timeLoopTimer.Stop();
                samplerTimer.Start();
                sampler->SampleSolution(t, last_dt, S);

                if (usingWindows && t >= twep[rom_window] && rom_window < numWindows-1)
                {
                    sampler->Finalize(t, last_dt, S);
                    delete sampler;

                    rom_window++;
                    sampler = new ROM_Sampler(myid, &H1FESpace, &L2FESpace, t_final, dt, S, rom_staticSVD, rom_offsetX0, rom_energyFraction, rom_window, rom_sample_dim);
                    sampler->SampleSolution(t, dt, S);
                }
                samplerTimer.Stop();
                timeLoopTimer.Start();
            }

            if (rom_online)
            {
                if (usingWindows && t >= twep[rom_window] && rom_window < numWindows-1)
                {
                    rom_window++;
                    outfile_tw_steps << ti << "\n";

                    if (myid == 0)
                        cout << "ROM online basis change for window " << rom_window << " at t " << t << ", dt " << dt << endl;

                    if (rom_hyperreduce)
                        basis->LiftROMtoFOM(romS, S);

                    rom_dimx = twparam(rom_window,0);
                    rom_dimv = twparam(rom_window,1);
                    rom_dime = twparam(rom_window,2);
                    numSampX = twparam(rom_window,3);
                    numSampV = twparam(rom_window,4);
                    numSampE = twparam(rom_window,5);

                    delete basis;
                    timeLoopTimer.Stop();
                    basis = new ROM_Basis(MPI_COMM_WORLD, &H1FESpace, &L2FESpace, rom_dimx, rom_dimv, rom_dime,
                                          numSampX, numSampV, numSampE,
                                          rom_staticSVD, rom_hyperreduce, rom_offsetX0, rom_window);
                    romS.SetSize(rom_dimx + rom_dimv + rom_dime);
                    timeLoopTimer.Start();

                    basis->ProjectFOMtoROM(S, romS);

                    delete romOper;
                    romOper = new ROM_Operator(&oper, basis, rho_coeff, mat_coeff, order_e, source, visc, cfl, p_assembly, cg_tol, cg_max_iter, ftz_tol, rom_hyperreduce, &H1FEC, &L2FEC);

                    ode_solver->Init(*romOper);
                }
            }

            // Make sure that the mesh corresponds to the new solution state. This is
            // needed, because some time integrators use different S-type vectors
            // and the oper object might have redirected the mesh positions to those.
            pmesh->NewNodes(x_gf, false);

            if (last_step || (ti % vis_steps) == 0)
            {
                double loc_norm = e_gf * e_gf, tot_norm;
                MPI_Allreduce(&loc_norm, &tot_norm, 1, MPI_DOUBLE, MPI_SUM,
                              pmesh->GetComm());

                if (rom_hyperreduce)
                    tot_norm = 0.0;  // e_gf is not updated in hyperreduction case

                if (mpi.Root())
                {
                    cout << fixed;
                    cout << "step " << setw(5) << ti
                         << ",\tt = " << setw(5) << setprecision(4) << t
                         << ",\tdt = " << setw(5) << setprecision(6) << dt
                         << ",\t|e| = " << setprecision(10)
                         << sqrt(tot_norm) << endl;
                    if (last_step) {
                        std::ofstream outfile("run/num_steps");
                        outfile << ti;
                        outfile.close();
                    }
                }

                // Make sure all ranks have sent their 'v' solution before initiating
                // another set of GLVis connections (one from each rank):
                MPI_Barrier(pmesh->GetComm());

                if (visualization || visit || gfprint) {
                    oper.ComputeDensity(rho_gf);
                }
                if (visualization)
                {
                    int Wx = 0, Wy = 0; // window position
                    int Ww = 350, Wh = 350; // window size
                    int offx = Ww+10; // window offsets

                    if (problem != 0 && problem != 4)
                    {
                        VisualizeField(vis_rho, vishost, visport, rho_gf,
                                       "Density", Wx, Wy, Ww, Wh);
                    }

                    Wx += offx;
                    VisualizeField(vis_v, vishost, visport,
                                   v_gf, "Velocity", Wx, Wy, Ww, Wh);
                    Wx += offx;
                    VisualizeField(vis_e, vishost, visport, e_gf,
                                   "Specific Internal Energy", Wx, Wy, Ww,Wh);
                    Wx += offx;
                }

                if (visit)
                {
                    visit_dc.SetCycle(ti);
                    visit_dc.SetTime(t);
                    visit_dc.Save();
                }

                if (gfprint)
                {
                    ostringstream mesh_name, rho_name, v_name, e_name;
                    mesh_name << basename << "_" << ti
                              << "_mesh." << setfill('0') << setw(6) << myid;
                    rho_name  << basename << "_" << ti
                              << "_rho." << setfill('0') << setw(6) << myid;
                    v_name << basename << "_" << ti
                           << "_v." << setfill('0') << setw(6) << myid;
                    e_name << basename << "_" << ti
                           << "_e." << setfill('0') << setw(6) << myid;

                    ofstream mesh_ofs(mesh_name.str().c_str());
                    mesh_ofs.precision(8);
                    pmesh->Print(mesh_ofs);
                    mesh_ofs.close();

                    ofstream rho_ofs(rho_name.str().c_str());
                    rho_ofs.precision(8);
                    rho_gf.Save(rho_ofs);
                    rho_ofs.close();

                    ofstream v_ofs(v_name.str().c_str());
                    v_ofs.precision(8);
                    v_gf.Save(v_ofs);
                    v_ofs.close();

                    ofstream e_ofs(e_name.str().c_str());
                    e_ofs.precision(8);
                    e_gf.Save(e_ofs);
                    e_ofs.close();
                }
            }
        } // usual time loop
        timeLoopTimer.Stop();
        outfile_tw_steps.close();
    }

    if (rom_hyperreduce)
    {
        basis->LiftROMtoFOM(romS, S);
    }

    if (rom_offline)
    {
        samplerTimer.Start();
        sampler->Finalize(t, dt, S);
        delete sampler;
        samplerTimer.Stop();
    }

    if (rom_offline && writeSol)
    {
        PrintParGridFunction(myid, "run/Sol_Position", &x_gf);
        PrintParGridFunction(myid, "run/Sol_Velocity", &v_gf);
        PrintParGridFunction(myid, "run/Sol_Energy", &e_gf);
    }

    if (solDiff)
    {
        cout << "solDiff mode " << endl;
        PrintDiffParGridFunction(normtype, myid, "run/Sol_Position", &x_gf);
        PrintDiffParGridFunction(normtype, myid, "run/Sol_Velocity", &v_gf);
        PrintDiffParGridFunction(normtype, myid, "run/Sol_Energy", &e_gf);
    }

    if (visitDiffCycle >= 0)
    {
        VisItDataCollection dc(MPI_COMM_WORLD, "run/results/Laghos", pmesh);
        dc.Load(visitDiffCycle);
        cout << "Loaded VisIt DC cycle " << dc.GetCycle() << endl;

        ParGridFunction *dcfx = dc.GetParField("Position");
        ParGridFunction *dcfv = dc.GetParField("Velocity");
        ParGridFunction *dcfe = dc.GetParField("Specific Internal Energy");

        PrintNormsOfParGridFunctions(normtype, myid, "Position", dcfx, &x_gf, true);
        PrintNormsOfParGridFunctions(normtype, myid, "Velocity", dcfv, &v_gf, true);
        PrintNormsOfParGridFunctions(normtype, myid, "Energy", dcfe, &e_gf, true);
    }

    if (rom_online)
    {
        delete basis;
        delete romOper;
    }

    switch (ode_solver_type)
    {
    case 2:
        steps *= 2;
        break;
    case 3:
        steps *= 3;
        break;
    case 4:
        steps *= 4;
        break;
    case 6:
        steps *= 6;
        break;
    case 7:
        steps *= 2;
    }
    oper.PrintTimingData(mpi.Root(), steps);

    const double energy_final = oper.InternalEnergy(e_gf) +
                                oper.KineticEnergy(v_gf);
    if (mpi.Root())
    {
        cout << endl;
        cout << "Energy  diff: " << scientific << setprecision(2)
             << fabs(energy_init - energy_final) << endl;
    }

    std::ofstream outfile_e("run/e_gf");
    e_gf.Print(outfile_e, 16);
    outfile_e.close();

    std::ofstream outfile_v("run/v_gf");
    v_gf.Print(outfile_v, 16);
    outfile_v.close();

    std::ofstream outfile_x("run/x_gf");
    x_gf.Print(outfile_x, 16);
    outfile_x.close();

    // Print the error.
    // For problems 0 and 4 the exact velocity is constant in time.
    if (problem == 0 || problem == 4)
    {
        const double error_max = v_gf.ComputeMaxError(v_coeff),
                     error_l1  = v_gf.ComputeL1Error(v_coeff),
                     error_l2  = v_gf.ComputeL2Error(v_coeff);
        if (mpi.Root())
        {
            cout << "L_inf  error: " << error_max << endl
                 << "L_1    error: " << error_l1 << endl
                 << "L_2    error: " << error_l2 << endl;
        }
    }

    if (visualization)
    {
        vis_v.close();
        vis_e.close();
    }

    totalTimer.Stop();
    if (mpi.Root()) {
        if(rom_online) cout << "Elapsed time for online preprocess: " << onlinePreprocessTimer.RealTime() << " sec\n";
        if(rom_restore) cout << "Elapsed time for restore phase: " << restoreTimer.RealTime() << " sec\n";
        if(rom_offline) cout << "Elapsed time for sampling in the offline phase: " << samplerTimer.RealTime() << " sec\n";
        cout << "Elapsed time for time loop: " << timeLoopTimer.RealTime() << " sec\n";
        cout << "Total time: " << totalTimer.RealTime() << " sec\n";
    }

    // Free the used memory.
    delete ode_solver;
    delete pmesh;
    delete mat_gf_coeff;

    return 0;
}

double rho0(const Vector &x)
{
    switch (problem)
    {
    case 0:
        return 1.0;
    case 1:
        return 1.0;
    case 2:
        return (x(0) < 0.5) ? 1.0 : 0.1;
    case 3:
        return (x(0) > 1.0 && x(1) > 1.5) ? 0.125 : 1.0;
    case 4:
        return 1.0;
    default:
        MFEM_ABORT("Bad number given for problem id!");
        return 0.0;
    }
}

double gamma(const Vector &x)
{
    switch (problem)
    {
    case 0:
        return 5./3.;
    case 1:
        return 1.4;
    case 2:
        return 1.4;
    case 3:
        return (x(0) > 1.0 && x(1) <= 1.5) ? 1.4 : 1.5;
    case 4:
        return 5.0 / 3.0;
    default:
        MFEM_ABORT("Bad number given for problem id!");
        return 0.0;
    }
}

double rad(double x, double y)
{
    return sqrt(x*x + y*y);
}

void v0(const Vector &x, Vector &v)
{
    switch (problem)
    {
    case 0:
        v(0) =  sin(M_PI*x(0)) * cos(M_PI*x(1));
        v(1) = -cos(M_PI*x(0)) * sin(M_PI*x(1));
        if (x.Size() == 3)
        {
            v(0) *= cos(M_PI*x(2));
            v(1) *= cos(M_PI*x(2));
            v(2) = 0.0;
        }
        break;
    case 1:
        v = 0.0;
        break;
    case 2:
        v = 0.0;
        break;
    case 3:
        v = 0.0;
        break;
    case 4:
    {
        const double r = rad(x(0), x(1));
        if (r < 0.2)
        {
            v(0) =  5.0 * x(1);
            v(1) = -5.0 * x(0);
        }
        else if (r < 0.4)
        {
            v(0) =  2.0 * x(1) / r - 5.0 * x(1);
            v(1) = -2.0 * x(0) / r + 5.0 * x(0);
        }
        else {
            v = 0.0;
        }
        break;
    }
    default:
        MFEM_ABORT("Bad number given for problem id!");
    }
}

double e0(const Vector &x)
{
    switch (problem)
    {
    case 0:
    {
        const double denom = 2.0 / 3.0;  // (5/3 - 1) * density.
        double val;
        if (x.Size() == 2)
        {
            val = 1.0 + (cos(2*M_PI*x(0)) + cos(2*M_PI*x(1))) / 4.0;
        }
        else
        {
            val = 100.0 + ((cos(2*M_PI*x(2)) + 2) *
                           (cos(2*M_PI*x(0)) + cos(2*M_PI*x(1))) - 2) / 16.0;
        }
        return val/denom;
    }
    case 1:
        return 0.0; // This case in initialized in main().
    case 2:
        return (x(0) < 0.5) ? 1.0 / rho0(x) / (gamma(x) - 1.0)
               : 0.1 / rho0(x) / (gamma(x) - 1.0);
    case 3:
        return (x(0) > 1.0) ? 0.1 / rho0(x) / (gamma(x) - 1.0)
               : 1.0 / rho0(x) / (gamma(x) - 1.0);
    case 4:
    {
        const double r = rad(x(0), x(1)), rsq = x(0) * x(0) + x(1) * x(1);
        const double gamma = 5.0 / 3.0;
        if (r < 0.2)
        {
            return (5.0 + 25.0 / 2.0 * rsq) / (gamma - 1.0);
        }
        else if (r < 0.4)
        {
            const double t1 = 9.0 - 4.0 * log(0.2) + 25.0 / 2.0 * rsq;
            const double t2 = 20.0 * r - 4.0 * log(r);
            return (t1 - t2) / (gamma - 1.0);
        }
        else {
            return (3.0 + 4.0 * log(2.0)) / (gamma - 1.0);
        }
    }
    default:
        MFEM_ABORT("Bad number given for problem id!");
        return 0.0;
    }
}

void display_banner(ostream & os)
{
    os << endl
       << "       __                __                 " << endl
       << "      / /   ____  ____  / /_  ____  _____   " << endl
       << "     / /   / __ `/ __ `/ __ \\/ __ \\/ ___/ " << endl
       << "    / /___/ /_/ / /_/ / / / / /_/ (__  )    " << endl
       << "   /_____/\\__,_/\\__, /_/ /_/\\____/____/  " << endl
       << "               /____/                       " << endl << endl;
}<|MERGE_RESOLUTION|>--- conflicted
+++ resolved
@@ -718,12 +718,8 @@
     if (rom_offline)
     {
         if (dtc > 0.0) dt = dtc;
-<<<<<<< HEAD
+        samplerTimer.Start();
         sampler = new ROM_Sampler(myid, &H1FESpace, &L2FESpace, usingWindows ? twep[0] : t_final, dt, S, rom_staticSVD, rom_offsetX0, rom_energyFraction, rom_window, rom_sample_dim);
-=======
-        samplerTimer.Start();
-        sampler = new ROM_Sampler(myid, &H1FESpace, &L2FESpace, usingWindows ? twep[0] : t_final, dt, S, rom_staticSVD, rom_offsetX0, rom_energyFraction, rom_window);
->>>>>>> b64aa3e2
         sampler->SampleSolution(0, 0, S);
         samplerTimer.Stop();
     }
