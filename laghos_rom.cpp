#include "laghos_rom.hpp"

#include "DEIM.h"
#include "SampleMesh.hpp"


using namespace std;

void ROM_Sampler::SampleSolution(const double t, const double dt, Vector const& S)
{
  SetStateVariables(S);
  SetStateVariableRates(dt);
  
  const bool sampleX = generator_X->isNextSample(t);

  if (sampleX)
    {
      if (rank == 0)
	{
	  cout << "X taking sample at t " << t << endl;
	}

      if (offsetXinit)
	{
	  for (int i=0; i<tH1size; ++i)
	    {
	      Xdiff[i] = X[i] - (*initX)(i);
	    }
	  
	  generator_X->takeSample(Xdiff.GetData(), t, dt);
	  generator_X->computeNextSampleTime(Xdiff.GetData(), dXdt.GetData(), t);
	}
      else
	{
	  generator_X->takeSample(X.GetData(), t, dt);
	  generator_X->computeNextSampleTime(X.GetData(), dXdt.GetData(), t);
	}
    }

  const bool sampleV = generator_V->isNextSample(t);

  if (sampleV)
    {
      if (rank == 0)
	{
	  cout << "V taking sample at t " << t << endl;
	}
      
      generator_V->takeSample(V.GetData(), t, dt);
      generator_V->computeNextSampleTime(V.GetData(), dVdt.GetData(), t);
    }

  const bool sampleE = generator_E->isNextSample(t);

  if (sampleE)
    {
      if (rank == 0)
	{
	  cout << "E taking sample at t " << t << endl;
	}
      
      generator_E->takeSample(E.GetData(), t, dt);
      generator_E->computeNextSampleTime(E.GetData(), dEdt.GetData(), t);
    }
}

void BasisGeneratorFinalSummary(CAROM::SVDBasisGenerator* bg)
{
  const int rom_dim = bg->getSpatialBasis()->numColumns();
  cout << "ROM dimension = " << rom_dim << endl;

  const CAROM::Matrix* sing_vals = bg->getSingularValues();
            
  MFEM_VERIFY(rom_dim == sing_vals->numColumns(), "");
  
  cout << "Singular Values:" << endl;

  double sum = 0.0;
  for (int sv = 0; sv < sing_vals->numColumns(); ++sv) {
    cout << (*sing_vals)(sv, sv) << endl;
    sum += (*sing_vals)(sv, sv);
  }

  double partialSum = 0.0;
  int cutoff = 0;
  for (int sv = 0; sv < sing_vals->numColumns(); ++sv) {
    partialSum += (*sing_vals)(sv, sv);
    if (partialSum / sum > 0.9999)
      {
	cutoff = sv;
	break;
      }
  }

  cout << "Take first " << cutoff+1 << " of " << sing_vals->numColumns() << " basis vectors" << endl;
}

void ROM_Sampler::Finalize(const double t, const double dt, Vector const& S)
{
  SetStateVariables(S);

  if (offsetXinit)
    {
      for (int i=0; i<tH1size; ++i)
	{
	  Xdiff[i] = X[i] - (*initX)(i);
	}
	  
      generator_X->takeSample(Xdiff.GetData(), t, dt);
    }
  else
    generator_X->takeSample(X.GetData(), t, dt);
  
  generator_X->endSamples();

  generator_V->takeSample(V.GetData(), t, dt);
  generator_V->endSamples();

  generator_E->takeSample(E.GetData(), t, dt);
  generator_E->endSamples();

  if (rank == 0)
    {
      cout << "X basis summary output" << endl;
      BasisGeneratorFinalSummary(generator_X);

      cout << "V basis summary output" << endl;
      BasisGeneratorFinalSummary(generator_V);

      cout << "E basis summary output" << endl;
      BasisGeneratorFinalSummary(generator_E);
    }

  delete generator_X;
  delete generator_V;
  delete generator_E;
}

CAROM::Matrix* GetFirstColumns(const int N, const CAROM::Matrix* A, const int rowOS, const int numRows)
{
  CAROM::Matrix* S = new CAROM::Matrix(numRows, std::min(N, A->numColumns()), A->distributed());
  for (int i=0; i<S->numRows(); ++i)
    {
      for (int j=0; j<S->numColumns(); ++j)
	(*S)(i,j) = (*A)(rowOS + i, j);
    }

  return S;
}

CAROM::Matrix* ReadBasisROM(const int rank, const std::string filename, const int vectorSize, const int rowOS, int& dim)
{
  CAROM::BasisReader reader(filename);
  const CAROM::Matrix *basis = (CAROM::Matrix*) reader.getSpatialBasis(0.0);
  
  if (dim == -1)
    dim = basis->numColumns();

  // Make a deep copy of basis, which is inefficient but necessary since BasisReader owns the basis data and deletes it when BasisReader goes out of scope.
  // An alternative would be to keep all the BasisReader instances as long as each basis is kept, but that would be inconvenient.
  CAROM::Matrix* basisCopy = GetFirstColumns(dim, basis, rowOS, vectorSize);

  MFEM_VERIFY(basisCopy->numRows() == vectorSize, "");

  if (rank == 0)
    cout << "Read basis " << filename << " of dimension " << basisCopy->numColumns() << endl;
  
  //delete basis;
  return basisCopy;
}

ROM_Basis::ROM_Basis(MPI_Comm comm_, ParFiniteElementSpace *H1FESpace, ParFiniteElementSpace *L2FESpace, 
		     int & dimX, int & dimV, int & dimE,
		     const bool staticSVD_, const bool hyperreduce_, const bool useXoffset)
  : comm(comm_), tH1size(H1FESpace->GetTrueVSize()), tL2size(L2FESpace->GetTrueVSize()),
    H1size(H1FESpace->GetVSize()), L2size(L2FESpace->GetVSize()),
    gfH1(H1FESpace), gfL2(L2FESpace), 
    rdimx(dimX), rdimv(dimV), rdime(dimE), staticSVD(staticSVD_), hyperreduce(hyperreduce_), offsetXinit(useXoffset)
{
  MPI_Comm_size(comm, &nprocs);
  MPI_Comm_rank(comm, &rank);

  Array<int> osH1(nprocs+1);
  Array<int> nH1(nprocs);
  Array<int> osL2(nprocs+1);
  MPI_Allgather(&tH1size, 1, MPI_INT, osH1.GetData(), 1, MPI_INT, comm);
  MPI_Allgather(&tL2size, 1, MPI_INT, osL2.GetData(), 1, MPI_INT, comm);

  for (int i=nprocs-1; i>=0; --i)
    {
      nH1[i] = osH1[i];
      osH1[i+1] = osH1[i];
      osL2[i+1] = osL2[i];
    }

  osH1[0] = 0;
  osL2[0] = 0;

  osH1.PartialSum();
  osL2.PartialSum();

  rowOffsetH1 = osH1[rank];
  rowOffsetL2 = osL2[rank];

  fH1 = new CAROM::Vector(tH1size, true);
  fL2 = new CAROM::Vector(tL2size, true);

  mfH1.SetSize(tH1size);
  mfL2.SetSize(tL2size);
  
  ReadSolutionBases();

  rX = new CAROM::Vector(rdimx, false);
  rV = new CAROM::Vector(rdimv, false);
  rE = new CAROM::Vector(rdime, false);

  dimX = rdimx;
  dimV = rdimv;
  dimE = rdime;

  if (hyperreduce)
    {
      SetupHyperreduction(H1FESpace, L2FESpace, nH1);
    }
}

// cp = a x b
void CrossProduct3D(Vector const& a, Vector const& b, Vector& cp)
{
  cp[0] = (a[1]*b[2]) - (a[2]*b[1]);
  cp[1] = (a[2]*b[0]) - (a[0]*b[2]);
  cp[2] = (a[0]*b[1]) - (a[1]*b[0]);
}

// Set attributes 1/2/3 corresponding to fixed-x/y/z boundaries.
void SetBdryAttrForVelocity(ParMesh *pmesh)
{
  for (int b=0; b<pmesh->GetNBE(); ++b)
    {
      Element *belem = pmesh->GetBdrElement(b);
      Array<int> vert;
      belem->GetVertices(vert);
      MFEM_VERIFY(vert.Size() > 2, "");

      Vector normal(3);

      Vector t1(3);
      Vector t2(3);

      for (int i=0; i<3; ++i)
	{
	  t1[i] = pmesh->GetVertex(vert[0])[i] - pmesh->GetVertex(vert[1])[i];
	  t2[i] = pmesh->GetVertex(vert[2])[i] - pmesh->GetVertex(vert[1])[i];
	}

      CrossProduct3D(t1, t2, normal);

      const double s = normal.Norml2();
      MFEM_VERIFY(s > 1.0e-8, "");
  
      normal /= s;

      int attr = -1;
      
      { // Verify that the normal is in the direction of a Cartesian axis.
	const double tol = 1.0e-8;
	const double al1 = fabs(normal[0]) + fabs(normal[1]) + fabs(normal[2]);
	MFEM_VERIFY(fabs(al1 - 1.0) < tol, "");
	bool axisFound = false;

	if (fabs(1.0 - fabs(normal[0])) < tol)
	  attr = 1;
	else if (fabs(1.0 - fabs(normal[1])) < tol)
	  attr = 2;
	else if (fabs(1.0 - fabs(normal[2])) < tol)
	  attr = 3;
      }
      
      MFEM_VERIFY(attr > 0, "");
      
      belem->SetAttribute(attr);
    }

  pmesh->SetAttributes();
}

// Set attributes 1/2/3 corresponding to fixed-x/y/z boundaries on unit cube.
void SetBdryAttrForVelocity_UnitCube(ParMesh *pmesh)
{
  for (int b=0; b<pmesh->GetNBE(); ++b)
    {
      Element *belem = pmesh->GetBdrElement(b);
      Array<int> vert;
      belem->GetVertices(vert);
      MFEM_VERIFY(vert.Size() > 2, "");

      Vector normal(3);

      Vector t1(3);
      Vector t2(3);

      for (int i=0; i<3; ++i)
	{
	  t1[i] = pmesh->GetVertex(vert[0])[i] - pmesh->GetVertex(vert[1])[i];
	  t2[i] = pmesh->GetVertex(vert[2])[i] - pmesh->GetVertex(vert[1])[i];
	}

      CrossProduct3D(t1, t2, normal);

      const double s = normal.Norml2();
      MFEM_VERIFY(s > 1.0e-8, "");
  
      normal /= s;

      int attr = -1;

      const double tol = 1.0e-8;
      
      { // Verify that the normal is in the direction of a Cartesian axis.
	const double al1 = fabs(normal[0]) + fabs(normal[1]) + fabs(normal[2]);
	MFEM_VERIFY(fabs(al1 - 1.0) < tol, "");
	bool axisFound = false;

	if (fabs(1.0 - fabs(normal[0])) < tol)
	  attr = 1;
	else if (fabs(1.0 - fabs(normal[1])) < tol)
	  attr = 2;
	else if (fabs(1.0 - fabs(normal[2])) < tol)
	  attr = 3;
      }
      
      MFEM_VERIFY(attr > 0, "");

      bool onBoundary = true;
      {
	const double xd0 = pmesh->GetVertex(vert[0])[attr-1];

	for (int j=0; j<vert.Size(); ++j)
	  {
	    const double xd = pmesh->GetVertex(vert[j])[attr-1];
	    if (fabs(xd) > tol && fabs(1.0 - xd) > tol)  // specific to unit cube
	      onBoundary = false;

	    if (j > 0 && fabs(xd - xd0) > tol)
	      onBoundary = false;
	  }
      }

      if (onBoundary)
	belem->SetAttribute(attr);
      else
	belem->SetAttribute(10);
    }

  pmesh->SetAttributes();
}

void ROM_Basis::SetupHyperreduction(ParFiniteElementSpace *H1FESpace, ParFiniteElementSpace *L2FESpace, Array<int>& nH1)
{
  ParMesh *pmesh = H1FESpace->GetParMesh();

  const int fomH1size = H1FESpace->GlobalTrueVSize();
  const int fomL2size = L2FESpace->GlobalTrueVSize();

<<<<<<< HEAD
  const int nsamp = 100;
  
=======
  const int nsamp = 35;
  const int overSample = 100;

>>>>>>> ea9d352b
  numSamplesX = rdimx;
  numSamplesX = fomH1size;  // maximum number of samples possible
  //numSamplesX = 35;
  numSamplesX = nsamp;
  numSamplesX = rdimx + overSample;
  vector<int> sample_dofs_X(numSamplesX);
  vector<int> num_sample_dofs_per_procX(nprocs);
  BsinvX = new CAROM::Matrix(numSamplesX, rdimx, false);

  numSamplesV = rdimv;
  numSamplesV = fomH1size;  // maximum number of samples possible
  //numSamplesV = 35;
  numSamplesV = nsamp;
  numSamplesV = rdimv + overSample;
  vector<int> sample_dofs_V(numSamplesV);
  vector<int> num_sample_dofs_per_procV(nprocs);
  BsinvV = new CAROM::Matrix(numSamplesV, rdimv, false);

  numSamplesE = rdime;
  numSamplesE = fomL2size;  // maximum number of samples possible
  //numSamplesE = 35;
  numSamplesE = nsamp;
  numSamplesE = rdime + overSample;
  vector<int> sample_dofs_E(numSamplesE);
  vector<int> num_sample_dofs_per_procE(nprocs);
  BsinvE = new CAROM::Matrix(numSamplesE, rdime, false);
      
  // Perform DEIM or GNAT to find sample DOF's.
  CAROM::GNAT(basisX,
	      rdimx,
	      sample_dofs_X.data(),
	      num_sample_dofs_per_procX.data(),
	      *BsinvX,
	      rank,
	      nprocs,
	      numSamplesX);

  CAROM::GNAT(basisV,
	      rdimv,
	      sample_dofs_V.data(),
	      num_sample_dofs_per_procV.data(),
	      *BsinvV,
	      rank,
	      nprocs,
	      numSamplesV);

  CAROM::GNAT(basisE,
	      rdime,
	      sample_dofs_E.data(),
	      num_sample_dofs_per_procE.data(),
	      *BsinvE,
	      rank,
	      nprocs,
	      numSamplesE);

  // We assume that the same H1 fespace is used for X and V, and a different L2 fespace is used for E.
  // We merge all sample DOF's for X, V, and E into one set for each process.
  // The pair of spaces (H1, L2) is used here.

  vector<int> sample_dofs_merged;
  vector<int> num_sample_dofs_per_proc_merged(nprocs);
  int os_merged = 0;
  for (int p=0; p<nprocs; ++p)
    {
      std::set<int> sample_dofs_H1, sample_dofs_L2;
      {
	int os = 0;
	for (int q=0; q<p; ++q)
	  {
	    os += num_sample_dofs_per_procX[q];
	  }
	    
	for (int j=0; j<num_sample_dofs_per_procX[p]; ++j)
	  {
	    sample_dofs_H1.insert(sample_dofs_X[os + j]);
	  }

	os = 0;
	for (int q=0; q<p; ++q)
	  {
	    os += num_sample_dofs_per_procV[q];
	  }
	    
	for (int j=0; j<num_sample_dofs_per_procV[p]; ++j)
	  {
	    sample_dofs_H1.insert(sample_dofs_V[os + j]);
	  }
	    
	os = 0;
	for (int q=0; q<p; ++q)
	  {
	    os += num_sample_dofs_per_procE[q];
	  }
	    
	for (int j=0; j<num_sample_dofs_per_procE[p]; ++j)
	  {
	    sample_dofs_L2.insert(sample_dofs_E[os + j]);
	  }
      }

      num_sample_dofs_per_proc_merged[p] = sample_dofs_H1.size() + sample_dofs_L2.size();

      for (std::set<int>::const_iterator it = sample_dofs_H1.begin(); it != sample_dofs_H1.end(); ++it)
	{
	  sample_dofs_merged.push_back((*it));
	}

      for (std::set<int>::const_iterator it = sample_dofs_L2.begin(); it != sample_dofs_L2.end(); ++it)
	{
	  sample_dofs_merged.push_back(nH1[p] + (*it));  // offset by nH1[p] for the mixed spaces (H1, L2)
	}

      // For each of the num_sample_dofs_per_procX[p] samples, set s2sp_X[] to be its index in sample_dofs_merged.
      {
	int os = 0;
	for (int q=0; q<p; ++q)
	  os += num_sample_dofs_per_procX[q];

	s2sp_X.resize(numSamplesX);

	for (int j=0; j<num_sample_dofs_per_procX[p]; ++j)
	  {
	    const int sample = sample_dofs_X[os + j];
		      
	    // Note: this has quadratic complexity and could be improved with a std::map<int, int>, but it should not be a bottleneck.
	    int k = -1;
	    int cnt = 0;
	    for (std::set<int>::const_iterator it = sample_dofs_H1.begin(); it != sample_dofs_H1.end(); ++it, ++cnt)
	      {
		if (*it == sample)
		  {
		    MFEM_VERIFY(k == -1, "");
		    k = cnt;
		  }
	      }

	    MFEM_VERIFY(k >= 0, "");
	    s2sp_X[os + j] = os_merged + k;
	  }
      }

      // For each of the num_sample_dofs_per_procV[p] samples, set s2sp_V[] to be its index in sample_dofs_merged.
      {
	int os = 0;
	for (int q=0; q<p; ++q)
	  os += num_sample_dofs_per_procV[q];

	s2sp_V.resize(numSamplesV);

	for (int j=0; j<num_sample_dofs_per_procV[p]; ++j)
	  {
	    const int sample = sample_dofs_V[os + j];
		      
	    // Note: this has quadratic complexity and could be improved with a std::map<int, int>, but it should not be a bottleneck.
	    int k = -1;
	    int cnt = 0;
	    for (std::set<int>::const_iterator it = sample_dofs_H1.begin(); it != sample_dofs_H1.end(); ++it, ++cnt)
	      {
		if (*it == sample)
		  {
		    MFEM_VERIFY(k == -1, "");
		    k = cnt;
		  }
	      }

	    MFEM_VERIFY(k >= 0, "");
	    s2sp_V[os + j] = os_merged + k;
	  }
      }

      // For each of the num_sample_dofs_per_procE[p] samples, set s2sp_E[] to be its index in sample_dofs_merged.
      {
	int os = 0;
	for (int q=0; q<p; ++q)
	  os += num_sample_dofs_per_procE[q];

	s2sp_E.resize(numSamplesE);

	for (int j=0; j<num_sample_dofs_per_procE[p]; ++j)
	  {
	    const int sample = sample_dofs_E[os + j];
		      
	    // Note: this has quadratic complexity and could be improved with a std::map<int, int>, but it should not be a bottleneck.
	    int k = -1;
	    int cnt = 0;
	    for (std::set<int>::const_iterator it = sample_dofs_L2.begin(); it != sample_dofs_L2.end(); ++it, ++cnt)
	      {
		if (*it == sample)
		  {
		    MFEM_VERIFY(k == -1, "");
		    k = cnt;
		  }
	      }

	    MFEM_VERIFY(k >= 0, "");
	    s2sp_E[os + j] = os_merged + sample_dofs_H1.size() + k;
	  }
      }

      os_merged += num_sample_dofs_per_proc_merged[p];
    }  // loop over p
      
  // Define a superfluous finite element space, merely to get global vertex indices for the sample mesh construction.
  const int dim = pmesh->Dimension();
  H1_FECollection h1_coll(1, dim);  // Must be first order, to get a bijection between vertices and DOF's.
  ParFiniteElementSpace H1_space(pmesh, &h1_coll);  // This constructor effectively sets vertex (DOF) global indices.

  ParFiniteElementSpace *sp_H1_space = NULL;
  ParFiniteElementSpace *sp_L2_space = NULL;

  MPI_Comm rom_com;
  int color = (rank != 0);
  const int status = MPI_Comm_split(MPI_COMM_WORLD, color, rank, &rom_com);
  MFEM_VERIFY(status == MPI_SUCCESS, "Construction of hyperreduction comm failed");

  vector<int> sprows;
  vector<int> all_sprows;

  vector<int> s2sp;   // mapping from sample dofs in original mesh (s) to stencil dofs in sample mesh (s+), for both F and E

  // Construct sample mesh

  // This creates sample_pmesh, sp_H1_space, and sp_L2_space only on rank 0.
  CreateSampleMesh(*pmesh, H1_space, *H1FESpace, *L2FESpace, *(H1FESpace->FEColl()),
		   *(L2FESpace->FEColl()), rom_com, sample_dofs_merged,
		   num_sample_dofs_per_proc_merged, sample_pmesh, sprows, all_sprows, s2sp, st2sp, sp_H1_space, sp_L2_space);

  if (rank == 0)
    {
      sample_pmesh->ReorientTetMesh();  // re-orient the mesh, required for tets, no-op for hex
      //SetBdryAttrForVelocity(sample_pmesh);
      SetBdryAttrForVelocity_UnitCube(sample_pmesh);
      sample_pmesh->EnsureNodes();

      const bool printSampleMesh = true;
      if (printSampleMesh)
	{
	  ostringstream mesh_name;
	  mesh_name << "smesh." << setfill('0') << setw(6) << rank;

	  ofstream mesh_ofs(mesh_name.str().c_str());
	  mesh_ofs.precision(8);
	  sample_pmesh->Print(mesh_ofs);
	}
    }
  
  // Set s2sp_H1 and s2sp_L2 from s2sp

  const int NH1sp = (rank == 0) ? sp_H1_space->GetTrueVSize() : 0;

  if (rank == 0)
    {
      int offset = 0;
      for (int p=0; p<nprocs; ++p)
	{
	  for (int i=0; i<num_sample_dofs_per_proc_merged[p]; ++i)
	    {
	      if (sample_dofs_merged[offset + i] >= nH1[p])
		s2sp_L2.push_back(s2sp[offset + i] - NH1sp);
	      else
		s2sp_H1.push_back(s2sp[offset + i]);
	    }

	  offset += num_sample_dofs_per_proc_merged[p];
	}

      MFEM_VERIFY(s2sp.size() == offset, "");

      size_H1_sp = sp_H1_space->GetTrueVSize();
      size_L2_sp = sp_L2_space->GetTrueVSize();

      // Define the map s2sp_X from X samples to sample mesh X dofs.
      {
	int os_p = 0;
	for (int p=0; p<nprocs; ++p)
	  {
	    for (int j=0; j<num_sample_dofs_per_procX[p]; ++j)
	      {
		MFEM_VERIFY(sample_dofs_merged[s2sp_X[os_p + j]] < nH1[p], "");
		const int spId = s2sp[s2sp_X[os_p + j]];
		s2sp_X[os_p + j] = spId;
	      }

	    os_p += num_sample_dofs_per_procX[p];
	  }
	      
	MFEM_VERIFY(os_p == numSamplesX, "");
      }

      // Define the map s2sp_V from V samples to sample mesh V dofs.
      {
	int os_p = 0;
	for (int p=0; p<nprocs; ++p)
	  {
	    for (int j=0; j<num_sample_dofs_per_procV[p]; ++j)
	      {
		MFEM_VERIFY(sample_dofs_merged[s2sp_V[os_p + j]] < nH1[p], "");
		const int spId = s2sp[s2sp_V[os_p + j]];
		s2sp_V[os_p + j] = spId;
	      }

	    os_p += num_sample_dofs_per_procV[p];
	  }
	      
	MFEM_VERIFY(os_p == numSamplesV, "");
      }

      // Define the map s2sp_E from E samples to sample mesh E dofs.
      {
	int os_p = 0;
	for (int p=0; p<nprocs; ++p)
	  {
	    for (int j=0; j<num_sample_dofs_per_procE[p]; ++j)
	      {
		MFEM_VERIFY(sample_dofs_merged[s2sp_E[os_p + j]] >= nH1[p], "");
		const int spId = s2sp[s2sp_E[os_p + j]];
		s2sp_E[os_p + j] = spId - NH1sp;
	      }

	    os_p += num_sample_dofs_per_procE[p];
	  }
	      
	MFEM_VERIFY(os_p == numSamplesE, "");
      }

      BXsp = new CAROM::Matrix(size_H1_sp, rdimx, false);
      BVsp = new CAROM::Matrix(size_H1_sp, rdimv, false);
      BEsp = new CAROM::Matrix(size_L2_sp, rdime, false);

      spX = new CAROM::Vector(size_H1_sp, false);
      spV = new CAROM::Vector(size_H1_sp, false);
      spE = new CAROM::Vector(size_L2_sp, false);

      sX = new CAROM::Vector(numSamplesX, false);
      sV = new CAROM::Vector(numSamplesV, false);
      sE = new CAROM::Vector(numSamplesE, false);
    }  // if (rank == 0)

  // This gathers only to rank 0.
  GatherDistributedMatrixRows(*basisX, *basisE, rdimx, rdime, st2sp, sprows, all_sprows, *BXsp, *BEsp);
  // TODO: this redundantly gathers BEsp again, but only once per simulation.
  GatherDistributedMatrixRows(*basisV, *basisE, rdimv, rdime, st2sp, sprows, all_sprows, *BVsp, *BEsp);

  if (offsetXinit)
    {
      MFEM_VERIFY(false, "TODO: E needs an offset as well");
      
      initX = new CAROM::Vector(tH1size, true);
      initX->read("initX");

      CAROM::Matrix FOMX0(tH1size, 1, true);

      for (int i=0; i<tH1size; ++i)
	{
	  FOMX0(i,0) = (*initX)(i);
	}
      
      CAROM::Matrix FOMzero(tH1size, 1, true);
      FOMzero = 0.0;

      CAROM::Matrix spX0mat(rank == 0 ? size_H1_sp : 1, 1, false);
      CAROM::Matrix spzero(rank == 0 ? size_H1_sp : 1, 1, false);
      
      GatherDistributedMatrixRows(FOMX0, FOMzero, 1, 1, st2sp, sprows, all_sprows, spX0mat, spzero);

      if (rank == 0)
	{
	  initXsp = new CAROM::Vector(size_H1_sp, false);
	  for (int i=0; i<size_H1_sp; ++i)
	    {
	      (*initXsp)(i) = spX0mat(i,0);
	    }
	}
    }
  
  delete sp_H1_space;
  delete sp_L2_space;
}

void ROM_Basis::ApplyEssentialBCtoInitXsp(Array<int> const& ess_tdofs)
{
  if (rank != 0 || !offsetXinit)
    return;

  for (int i=0; i<ess_tdofs.Size(); ++i)
    {
      (*initXsp)(ess_tdofs[i]) = 0.0;
    }
}

int ROM_Basis::SolutionSize() const
{
  return rdimx + rdimv + rdime;
}

int ROM_Basis::SolutionSizeSP() const
{
  return (2*size_H1_sp) + size_L2_sp;
}

int ROM_Basis::SolutionSizeFOM() const
{
  return (2*H1size) + L2size;  // full size, not true DOF size
}

void ROM_Basis::ReadSolutionBases()
{
  /*
  basisX = ReadBasisROM(rank, ROMBasisName::X, H1size, (staticSVD ? rowOffsetH1 : 0), rdimx);
  basisV = ReadBasisROM(rank, ROMBasisName::V, H1size, (staticSVD ? rowOffsetH1 : 0), rdimv);
  basisE = ReadBasisROM(rank, ROMBasisName::E, L2size, (staticSVD ? rowOffsetL2 : 0), rdime);
  */
  
  basisX = ReadBasisROM(rank, ROMBasisName::X, tH1size, 0, rdimx);
  basisV = ReadBasisROM(rank, ROMBasisName::V, tH1size, 0, rdimv);
  basisE = ReadBasisROM(rank, ROMBasisName::E, tL2size, 0, rdime);
}

// f is a full vector, not a true vector
void ROM_Basis::ProjectFOMtoROM(Vector const& f, Vector & r)
{
  MFEM_VERIFY(r.Size() == rdimx + rdimv + rdime, "");
  MFEM_VERIFY(f.Size() == (2*H1size) + L2size, "");

  for (int i=0; i<H1size; ++i)
    gfH1[i] = f[i];

  gfH1.GetTrueDofs(mfH1);
    
  for (int i=0; i<tH1size; ++i)
    (*fH1)(i) = mfH1[i];
  
  basisX->transposeMult(*fH1, *rX);

  for (int i=0; i<H1size; ++i)
    gfH1[i] = f[H1size + i];

  gfH1.GetTrueDofs(mfH1);
    
  for (int i=0; i<tH1size; ++i)
    (*fH1)(i) = mfH1[i];
  
  basisV->transposeMult(*fH1, *rV);
  
  for (int i=0; i<L2size; ++i)
    gfL2[i] = f[(2*H1size) + i];

  gfL2.GetTrueDofs(mfL2);
    
  for (int i=0; i<tL2size; ++i)
    (*fL2)(i) = mfL2[i];
  
  basisE->transposeMult(*fL2, *rE);
  
  for (int i=0; i<rdimx; ++i)
    r[i] = (*rX)(i);

  for (int i=0; i<rdimv; ++i)
    r[rdimx + i] = (*rV)(i);

  for (int i=0; i<rdime; ++i)
    r[rdimx + rdimv + i] = (*rE)(i);
}

// f is a full vector, not a true vector
void ROM_Basis::LiftROMtoFOM(Vector const& r, Vector & f)
{
  MFEM_VERIFY(r.Size() == rdimx + rdimv + rdime, "");
  MFEM_VERIFY(f.Size() == (2*H1size) + L2size, "");

  for (int i=0; i<rdimx; ++i)
    (*rX)(i) = r[i];

  for (int i=0; i<rdimv; ++i)
    (*rV)(i) = r[rdimx + i];

  for (int i=0; i<rdime; ++i)
    (*rE)(i) = r[rdimx + rdimv + i];

  basisX->mult(*rX, *fH1);

  for (int i=0; i<tH1size; ++i)
    mfH1[i] = offsetXinit ? (*initX)(i) + (*fH1)(i) : (*fH1)(i);

  gfH1.SetFromTrueDofs(mfH1);
  
  for (int i=0; i<H1size; ++i)
    f[i] = gfH1[i];
  
  basisV->mult(*rV, *fH1);

  for (int i=0; i<tH1size; ++i)
    mfH1[i] = (*fH1)(i);

  gfH1.SetFromTrueDofs(mfH1);
  
  for (int i=0; i<H1size; ++i)
    f[H1size + i] = gfH1[i];

  basisE->mult(*rE, *fL2);

  for (int i=0; i<tL2size; ++i)
    mfL2[i] = (*fL2)(i);

  gfL2.SetFromTrueDofs(mfL2);
  
  for (int i=0; i<L2size; ++i)
    f[(2*H1size) + i] = gfL2[i];
}

void ROM_Basis::LiftToSampleMesh(const Vector &u, Vector &usp) const
{
  MFEM_VERIFY(u.Size() == SolutionSize(), "");  // rdimx + rdimv + rdime
  MFEM_VERIFY(usp.Size() == SolutionSizeSP(), "");  // (2*size_H1_sp) + size_L2_sp

  if (rank == 0)
    {
      for (int i=0; i<rdimx; ++i)
	(*rX)(i) = u[i];
  
      for (int i=0; i<rdimv; ++i)
	(*rV)(i) = u[rdimx + i];
  
      for (int i=0; i<rdime; ++i)
	(*rE)(i) = u[rdimx + rdimv + i];
  
      BXsp->mult(*rX, *spX);
      BVsp->mult(*rV, *spV);
      BEsp->mult(*rE, *spE);

      for (int i=0; i<size_H1_sp; ++i)
	{
	  usp[i] = offsetXinit ? (*initXsp)(i) + (*spX)(i) : (*spX)(i);
	  usp[size_H1_sp + i] = (*spV)(i);
	}

      for (int i=0; i<size_L2_sp; ++i)
	{
	  //usp[(2*size_H1_sp) + i] = std::max((*spE)(i), 0.0);
	  usp[(2*size_H1_sp) + i] = (*spE)(i);
	}
    }
}

void ROM_Basis::RestrictFromSampleMesh(const Vector &usp, Vector &u) const
{
  MFEM_VERIFY(u.Size() == SolutionSize(), "");  // rdimx + rdimv + rdime
  MFEM_VERIFY(usp.Size() == SolutionSizeSP(), "");  // (2*size_H1_sp) + size_L2_sp

  // Select entries out of usp on the sample mesh.

  // Note that s2sp_X maps from X samples to sample mesh H1 dofs, and similarly for V and E.

  for (int i=0; i<numSamplesX; ++i)
    (*sX)(i) = usp[s2sp_X[i]];

  for (int i=0; i<numSamplesV; ++i)
    (*sV)(i) = usp[size_H1_sp + s2sp_V[i]];

  for (int i=0; i<numSamplesE; ++i)
    (*sE)(i) = usp[(2*size_H1_sp) + s2sp_E[i]];

  BsinvX->transposeMult(*sX, *rX);
  BsinvV->transposeMult(*sV, *rV);
  BsinvE->transposeMult(*sE, *rE);

  for (int i=0; i<rdimx; ++i)
    u[i] = (*rX)(i);

  for (int i=0; i<rdimv; ++i)
    u[rdimx + i] = (*rV)(i);

  for (int i=0; i<rdime; ++i)
    u[rdimx + rdimv + i] = (*rE)(i);
}

ROM_Operator::ROM_Operator(hydrodynamics::LagrangianHydroOperator *lhoper, ROM_Basis *b,
			   FunctionCoefficient& rho_coeff, FunctionCoefficient& mat_coeff,
			   const int order_e, const int source, const bool visc, const double cfl,
			   const double cg_tol, const double ftz_tol, const bool hyperreduce_,
			   H1_FECollection *H1fec, FiniteElementCollection *L2fec)
  : TimeDependentOperator(b->TotalSize()), operFOM(lhoper), basis(b),
    rank(b->GetRank()), hyperreduce(hyperreduce_)
{
  MFEM_VERIFY(lhoper->Height() == lhoper->Width(), "");

  if (hyperreduce && rank == 0)
    {
      const int spsize = basis->SolutionSizeSP();

      fx.SetSize(spsize);
      fy.SetSize(spsize);
      
      spmesh = b->GetSampleMesh();

      // The following code is copied from laghos.cpp to define a LagrangianHydroOperator on spmesh.
      
      L2FESpaceSP = new ParFiniteElementSpace(spmesh, L2fec);
      H1FESpaceSP = new ParFiniteElementSpace(spmesh, H1fec, spmesh->Dimension());

      xsp_gf = new ParGridFunction(H1FESpaceSP);
      spmesh->SetNodalGridFunction(xsp_gf);
      
      Vsize_l2sp = L2FESpaceSP->GetVSize();
      Vsize_h1sp = H1FESpaceSP->GetVSize();

      MFEM_VERIFY(((2*Vsize_h1sp) + Vsize_l2sp) == spsize, "");
      
      Array<int> ossp(4);
      ossp[0] = 0;
      ossp[1] = ossp[0] + Vsize_h1sp;
      ossp[2] = ossp[1] + Vsize_h1sp;
      ossp[3] = ossp[2] + Vsize_l2sp;
      BlockVector S(ossp);

      // On the sample mesh, we impose no essential DOF's. The reason is that it does not
      // make sense to set boundary conditions on the sample mesh boundary, which may lie
      // in the interior of the domain. Also, the boundary conditions on the domain
      // boundary are enforced due to the fact that BVsp is defined as a submatrix of
      // basisV, which has boundary conditions applied in the full-order discretization. 

      //cout << "Sample mesh bdr att max " << spmesh->bdr_attributes.Max() << endl;

      // Boundary conditions: all tests use v.n = 0 on the boundary, and we assume
      // that the boundaries are straight.
      {
	Array<int> ess_bdr(spmesh->bdr_attributes.Max()), tdofs1d;
	for (int d = 0; d < spmesh->Dimension(); d++)
	  {
	    // Attributes 1/2/3 correspond to fixed-x/y/z boundaries, i.e., we must
	    // enforce v_x/y/z = 0 for the velocity components.
	    ess_bdr = 0; ess_bdr[d] = 1;
	    H1FESpaceSP->GetEssentialTrueDofs(ess_bdr, tdofs1d, d);
	    ess_tdofs.Append(tdofs1d);
	  }
      }

      //basis->ApplyEssentialBCtoInitXsp(ess_tdofs);  // TODO: this should be only for v?
      
      ParGridFunction rho(L2FESpaceSP);
      L2_FECollection l2_fec(order_e, spmesh->Dimension());
      ParFiniteElementSpace l2_fes(spmesh, &l2_fec);
      ParGridFunction l2_rho(&l2_fes), l2_e(&l2_fes);
      l2_rho.ProjectCoefficient(rho_coeff);
      rho.ProjectGridFunction(l2_rho);

      // Piecewise constant ideal gas coefficient over the Lagrangian mesh. The
      // gamma values are projected on a function that stays constant on the moving
      // mesh.
      mat_fec = new L2_FECollection(0, spmesh->Dimension());
      mat_fes = new ParFiniteElementSpace(spmesh, mat_fec);
      mat_gf = new ParGridFunction(mat_fes);
      mat_gf->ProjectCoefficient(mat_coeff);
      mat_gf_coeff = new GridFunctionCoefficient(mat_gf);

      const bool p_assembly = false;
      const int cg_max_iter = 300;

      operSP = new hydrodynamics::LagrangianHydroOperator(S.Size(), *H1FESpaceSP, *L2FESpaceSP,
							  ess_tdofs, rho, source, cfl, mat_gf_coeff,
							  visc, p_assembly, cg_tol, cg_max_iter, ftz_tol,
							  H1fec->GetBasisType());
    }
  else if (!hyperreduce)
    {
      fx.SetSize(lhoper->Height());
      fy.SetSize(lhoper->Height());
    }
}

void ROM_Operator::UpdateSampleMeshNodes(Vector const& romSol)
{
  if (!hyperreduce || rank != 0)
    return;

  // Lift romSol to the sample mesh space to get X.
  basis->LiftToSampleMesh(romSol, fx);

  MFEM_VERIFY(xsp_gf->Size() == Vsize_h1sp, "");  // Since the sample mesh is serial (only on rank 0).

  for (int i=0; i<Vsize_h1sp; ++i)
    (*xsp_gf)[i] = fx[i];

  spmesh->NewNodes(*xsp_gf, false);
}

void ROM_Operator::Mult(const Vector &x, Vector &y) const
{
  MFEM_VERIFY(x.Size() == basis->SolutionSize(), "");  // rdimx + rdimv + rdime
  MFEM_VERIFY(x.Size() == y.Size(), "");
  
  if (hyperreduce)
    {
      if (rank == 0)
	{
	  basis->LiftToSampleMesh(x, fx);

	  // TODO: is this necessary? Does the call to UpdateMesh in operSP->Mult accomplish this anyway?
	  { // update mesh
	    for (int i=0; i<Vsize_h1sp; ++i)
	      (*xsp_gf)[i] = fx[i];

	    spmesh->NewNodes(*xsp_gf, false);
	  }
	  
	  operSP->Mult(fx, fy);
	  basis->RestrictFromSampleMesh(fy, y);

	  operSP->ResetTimeStepEstimate();
	  dt_est_SP = operSP->GetTimeStepEstimate(fx);
	  operSP->ResetQuadratureData();
	}

      MPI_Bcast(y.GetData(), y.Size(), MPI_DOUBLE, 0, basis->comm);
      MPI_Bcast(&dt_est_SP, 1, MPI_DOUBLE, 0, basis->comm);
    }
  else
    {
      basis->LiftROMtoFOM(x, fx);
      operFOM->Mult(fx, fy);
      basis->ProjectFOMtoROM(fy, y);
    }
}

void PrintL2NormsOfParGridFunctions(const int rank, const std::string& name, ParGridFunction *f1, ParGridFunction *f2,
				    const bool scalar)
{
  ConstantCoefficient zero(0.0);
  Vector zerov(3);
  zerov = 0.0;
  VectorConstantCoefficient vzero(zerov);

  double fomloc, romloc, diffloc;

  // TODO: why does ComputeL2Error call the local GridFunction version rather than the global ParGridFunction version?
  // Only f2->ComputeL2Error calls the ParGridFunction version.
  if (scalar)
    {
      fomloc = f1->ComputeL2Error(zero);
      romloc = f2->ComputeL2Error(zero);
    }
  else
    {
      fomloc = f1->ComputeL2Error(vzero);
      romloc = f2->ComputeL2Error(vzero);
    }
    
  *f1 -= *f2;  // works because GridFunction is derived from Vector

  if (scalar)
    {
      diffloc = f1->ComputeL2Error(zero);
    }
  else
    {
      diffloc = f1->ComputeL2Error(vzero);
    }
  
  double fomloc2 = fomloc*fomloc;
  double romloc2 = romloc*romloc;
  double diffloc2 = diffloc*diffloc;
	  
  double fomglob2, romglob2, diffglob2;

  // TODO: is this right? The "loc" norms should be global, but they are not.
  MPI_Allreduce(&fomloc2, &fomglob2, 1, MPI_DOUBLE, MPI_SUM, MPI_COMM_WORLD);
  MPI_Allreduce(&romloc2, &romglob2, 1, MPI_DOUBLE, MPI_SUM, MPI_COMM_WORLD);
  MPI_Allreduce(&diffloc2, &diffglob2, 1, MPI_DOUBLE, MPI_SUM, MPI_COMM_WORLD);

  /*
  fomglob2 = fomloc2;
  romglob2 = romloc2;
  diffglob2 = diffloc2;
  */
  
  cout << rank << ": " << name << " FOM norm " << sqrt(fomglob2) << endl;
  cout << rank << ": " << name << " ROM norm " << sqrt(romglob2) << endl;
  cout << rank << ": " << name << " DIFF norm " << sqrt(diffglob2) << endl;
}<|MERGE_RESOLUTION|>--- conflicted
+++ resolved
@@ -362,14 +362,9 @@
   const int fomH1size = H1FESpace->GlobalTrueVSize();
   const int fomL2size = L2FESpace->GlobalTrueVSize();
 
-<<<<<<< HEAD
-  const int nsamp = 100;
-  
-=======
   const int nsamp = 35;
   const int overSample = 100;
 
->>>>>>> ea9d352b
   numSamplesX = rdimx;
   numSamplesX = fomH1size;  // maximum number of samples possible
   //numSamplesX = 35;
