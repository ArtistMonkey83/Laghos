#include "laghos_rom.hpp"

#include "DEIM.h"
#include "SampleMesh.hpp"


using namespace std;

void ROM_Sampler::SampleSolution(const double t, const double dt, Vector const& S)
{
    SetStateVariables(S);
    SetStateVariableRates(dt);

    const bool sampleX = generator_X->isNextSample(t);

    if (sampleX)
    {
        if (rank == 0)
        {
            cout << "X taking sample at t " << t << endl;
        }

        if (offsetXinit)
        {
            for (int i=0; i<tH1size; ++i)
            {
                Xdiff[i] = X[i] - (*initX)(i);
            }

            generator_X->takeSample(Xdiff.GetData(), t, dt);
            generator_X->computeNextSampleTime(Xdiff.GetData(), dXdt.GetData(), t);
        }
        else
        {
            generator_X->takeSample(X.GetData(), t, dt);
            generator_X->computeNextSampleTime(X.GetData(), dXdt.GetData(), t);
        }

        // Without this check, libROM may use multiple time intervals, and without appropriate implementation
        // the basis will be from just one interval, resulting in large errors and difficulty in debugging.
        MFEM_VERIFY(generator_X->getNumBasisTimeIntervals() == 1, "Only 1 basis time interval allowed");
    }

    const bool sampleV = generator_V->isNextSample(t);

    if (sampleV)
    {
        if (rank == 0)
        {
            cout << "V taking sample at t " << t << endl;
        }

        generator_V->takeSample(V.GetData(), t, dt);
        generator_V->computeNextSampleTime(V.GetData(), dVdt.GetData(), t);

        // Without this check, libROM may use multiple time intervals, and without appropriate implementation
        // the basis will be from just one interval, resulting in large errors and difficulty in debugging.
        MFEM_VERIFY(generator_X->getNumBasisTimeIntervals() == 1, "Only 1 basis time interval allowed");
    }

    const bool sampleE = generator_E->isNextSample(t);

    if (sampleE)
    {
        if (rank == 0)
        {
            cout << "E taking sample at t " << t << endl;
        }

        generator_E->takeSample(E.GetData(), t, dt);
        generator_E->computeNextSampleTime(E.GetData(), dEdt.GetData(), t);

        // Without this check, libROM may use multiple time intervals, and without appropriate implementation
        // the basis will be from just one interval, resulting in large errors and difficulty in debugging.
        MFEM_VERIFY(generator_X->getNumBasisTimeIntervals() == 1, "Only 1 basis time interval allowed");
    }
}

void BasisGeneratorFinalSummary(CAROM::SVDBasisGenerator* bg, const double energyFraction)
{
    const int rom_dim = bg->getSpatialBasis()->numColumns();
    cout << "ROM dimension = " << rom_dim << endl;

    const CAROM::Matrix* sing_vals = bg->getSingularValues();

    MFEM_VERIFY(rom_dim == sing_vals->numColumns(), "");

    cout << "Singular Values:" << endl;

    double sum = 0.0;
    for (int sv = 0; sv < sing_vals->numColumns(); ++sv) {
        cout << (*sing_vals)(sv, sv) << endl;
        sum += (*sing_vals)(sv, sv);
    }

    double partialSum = 0.0;
    int cutoff = 0;
    for (int sv = 0; sv < sing_vals->numColumns(); ++sv) {
        partialSum += (*sing_vals)(sv, sv);
        if (partialSum / sum > energyFraction)
        {
            cutoff = sv;
            break;
        }
    }

    cout << "Take first " << cutoff+1 << " of " << sing_vals->numColumns() << " basis vectors" << endl;
}

void ROM_Sampler::Finalize(const double t, const double dt, Vector const& S)
{
    SetStateVariables(S);

    if (offsetXinit)
    {
        for (int i=0; i<tH1size; ++i)
        {
            Xdiff[i] = X[i] - (*initX)(i);
        }

        generator_X->takeSample(Xdiff.GetData(), t, dt);
    }
    else
        generator_X->takeSample(X.GetData(), t, dt);

    generator_X->endSamples();

    generator_V->takeSample(V.GetData(), t, dt);
    generator_V->endSamples();

    generator_E->takeSample(E.GetData(), t, dt);
    generator_E->endSamples();

    if (rank == 0)
    {
        cout << "X basis summary output" << endl;
        BasisGeneratorFinalSummary(generator_X, energyFraction);
        PrintSingularValues(rank, "X", generator_X);

        cout << "V basis summary output" << endl;
        BasisGeneratorFinalSummary(generator_V, energyFraction);
        PrintSingularValues(rank, "V", generator_V);

        cout << "E basis summary output" << endl;
        BasisGeneratorFinalSummary(generator_E, energyFraction);
        PrintSingularValues(rank, "E", generator_E);
    }

    delete generator_X;
    delete generator_V;
    delete generator_E;
}

CAROM::Matrix* GetFirstColumns(const int N, const CAROM::Matrix* A, const int rowOS, const int numRows)
{
    CAROM::Matrix* S = new CAROM::Matrix(numRows, std::min(N, A->numColumns()), A->distributed());
    for (int i=0; i<S->numRows(); ++i)
    {
        for (int j=0; j<S->numColumns(); ++j)
            (*S)(i,j) = (*A)(rowOS + i, j);
    }

    return S;
}

CAROM::Matrix* ReadBasisROM(const int rank, const std::string filename, const int vectorSize, const int rowOS, int& dim)
{
    CAROM::BasisReader reader(filename);
    const CAROM::Matrix *basis = (CAROM::Matrix*) reader.getSpatialBasis(0.0);

    if (dim == -1)
        dim = basis->numColumns();

    // Make a deep copy of basis, which is inefficient but necessary since BasisReader owns the basis data and deletes it when BasisReader goes out of scope.
    // An alternative would be to keep all the BasisReader instances as long as each basis is kept, but that would be inconvenient.
    CAROM::Matrix* basisCopy = GetFirstColumns(dim, basis, rowOS, vectorSize);

    MFEM_VERIFY(basisCopy->numRows() == vectorSize, "");

    if (rank == 0)
        cout << "Read basis " << filename << " of dimension " << basisCopy->numColumns() << endl;

    //delete basis;
    return basisCopy;
}

ROM_Basis::ROM_Basis(MPI_Comm comm_, ParFiniteElementSpace *H1FESpace, ParFiniteElementSpace *L2FESpace,
                     int & dimX, int & dimV, int & dimE, int nsamx, int nsamv, int nsame,
                     const bool staticSVD_, const bool hyperreduce_, const bool useXoffset, const int window)
    : comm(comm_), tH1size(H1FESpace->GetTrueVSize()), tL2size(L2FESpace->GetTrueVSize()),
      H1size(H1FESpace->GetVSize()), L2size(L2FESpace->GetVSize()),
      gfH1(H1FESpace), gfL2(L2FESpace),
      rdimx(dimX), rdimv(dimV), rdime(dimE),
      numSamplesX(nsamx), numSamplesV(nsamv), numSamplesE(nsame),
      staticSVD(staticSVD_), hyperreduce(hyperreduce_), offsetXinit(useXoffset)
{
    MPI_Comm_size(comm, &nprocs);
    MPI_Comm_rank(comm, &rank);

    Array<int> osH1(nprocs+1);
    Array<int> nH1(nprocs);
    Array<int> osL2(nprocs+1);
    MPI_Allgather(&tH1size, 1, MPI_INT, osH1.GetData(), 1, MPI_INT, comm);
    MPI_Allgather(&tL2size, 1, MPI_INT, osL2.GetData(), 1, MPI_INT, comm);

    for (int i=nprocs-1; i>=0; --i)
    {
        nH1[i] = osH1[i];
        osH1[i+1] = osH1[i];
        osL2[i+1] = osL2[i];
    }

    osH1[0] = 0;
    osL2[0] = 0;

    osH1.PartialSum();
    osL2.PartialSum();

    rowOffsetH1 = osH1[rank];
    rowOffsetL2 = osL2[rank];

    fH1 = new CAROM::Vector(tH1size, true);
    fL2 = new CAROM::Vector(tL2size, true);

    mfH1.SetSize(tH1size);
    mfL2.SetSize(tL2size);

    ReadSolutionBases(window);

    rX = new CAROM::Vector(rdimx, false);
    rV = new CAROM::Vector(rdimv, false);
    rE = new CAROM::Vector(rdime, false);

    dimX = rdimx;
    dimV = rdimv;
    dimE = rdime;

    if (hyperreduce)
    {
        if(rank == 0) cout << "start preprocessing hyper-reduction\n";
        StopWatch preprocessHyperreductionTymer;
        preprocessHyperreductionTymer.Start();
        SetupHyperreduction(H1FESpace, L2FESpace, nH1);
        preprocessHyperreductionTymer.Stop();
        if(rank == 0) cout << "Elapsed time for hyper-reduction preprocessing: " << preprocessHyperreductionTymer.RealTime() << " sec\n";
    }
}

// cp = a x b
void CrossProduct3D(Vector const& a, Vector const& b, Vector& cp)
{
    cp[0] = (a[1]*b[2]) - (a[2]*b[1]);
    cp[1] = (a[2]*b[0]) - (a[0]*b[2]);
    cp[2] = (a[0]*b[1]) - (a[1]*b[0]);
}

// Set attributes 1/2/3 corresponding to fixed-x/y/z boundaries.
void SetBdryAttrForVelocity(ParMesh *pmesh)
{
    for (int b=0; b<pmesh->GetNBE(); ++b)
    {
        Element *belem = pmesh->GetBdrElement(b);
        Array<int> vert;
        belem->GetVertices(vert);
        MFEM_VERIFY(vert.Size() > 2, "");

        Vector normal(3);

        Vector t1(3);
        Vector t2(3);

        for (int i=0; i<3; ++i)
        {
            t1[i] = pmesh->GetVertex(vert[0])[i] - pmesh->GetVertex(vert[1])[i];
            t2[i] = pmesh->GetVertex(vert[2])[i] - pmesh->GetVertex(vert[1])[i];
        }

        CrossProduct3D(t1, t2, normal);

        const double s = normal.Norml2();
        MFEM_VERIFY(s > 1.0e-8, "");

        normal /= s;

        int attr = -1;

        {   // Verify that the normal is in the direction of a Cartesian axis.
            const double tol = 1.0e-8;
            const double al1 = fabs(normal[0]) + fabs(normal[1]) + fabs(normal[2]);
            MFEM_VERIFY(fabs(al1 - 1.0) < tol, "");
            bool axisFound = false;

            if (fabs(1.0 - fabs(normal[0])) < tol)
                attr = 1;
            else if (fabs(1.0 - fabs(normal[1])) < tol)
                attr = 2;
            else if (fabs(1.0 - fabs(normal[2])) < tol)
                attr = 3;
        }

        MFEM_VERIFY(attr > 0, "");

        belem->SetAttribute(attr);
    }

    pmesh->SetAttributes();
}

// Set attributes 1/2/3 corresponding to fixed-x/y/z boundaries on a 2D or 3D ParMesh
// with boundaries aligned with Cartesian axes.
void SetBdryAttrForVelocity_Cartesian(ParMesh *pmesh)
{
    const int dim = pmesh->Dimension();

    // First set minimum and maximum coordinates, locally then globally.
    MFEM_VERIFY(pmesh->GetNV() > 0 && (dim == 2 || dim == 3), "");

    double xmin[dim], xmax[dim];
    for (int i=0; i<dim; ++i)
    {
        xmin[i] = pmesh->GetVertex(0)[i];
        xmax[i] = xmin[i];
    }

    for (int v=1; v<pmesh->GetNV(); ++v)
    {
        for (int i=0; i<dim; ++i)
        {
            xmin[i] = std::min(pmesh->GetVertex(v)[i], xmin[i]);
            xmax[i] = std::max(pmesh->GetVertex(v)[i], xmax[i]);
        }
    }

    {   // Globally reduce
        double local[dim];
        for (int i=0; i<dim; ++i)
            local[i] = xmin[i];

        MPI_Allreduce(local, xmin, dim, MPI_DOUBLE, MPI_MIN, pmesh->GetComm());

        for (int i=0; i<dim; ++i)
            local[i] = xmax[i];

        MPI_Allreduce(local, xmax, dim, MPI_DOUBLE, MPI_MAX, pmesh->GetComm());
    }

    for (int b=0; b<pmesh->GetNBE(); ++b)
    {
        Element *belem = pmesh->GetBdrElement(b);
        Array<int> vert;
        belem->GetVertices(vert);
        MFEM_VERIFY(vert.Size() > 1, "");

        Vector normal(dim);

        if (dim == 3)
        {
            Vector t1(dim);
            Vector t2(dim);

            for (int i=0; i<dim; ++i)
            {
                t1[i] = pmesh->GetVertex(vert[0])[i] - pmesh->GetVertex(vert[1])[i];
                t2[i] = pmesh->GetVertex(vert[2])[i] - pmesh->GetVertex(vert[1])[i];
            }

            CrossProduct3D(t1, t2, normal);
        }
        else
        {
            normal[0] = -(pmesh->GetVertex(vert[0])[1] - pmesh->GetVertex(vert[1])[1]);  // -tangent_y
            normal[1] = (pmesh->GetVertex(vert[0])[0] - pmesh->GetVertex(vert[1])[0]);  // tangent_x
        }

        {
            const double s = normal.Norml2();
            MFEM_VERIFY(s > 1.0e-8, "");

            normal /= s;
        }

        int attr = -1;

        const double tol = 1.0e-8;

        {   // Verify that the normal is in the direction of a Cartesian axis.
            const double al1 = fabs(normal[0]) + fabs(normal[1]) + (dim == 3 ? fabs(normal[2]) : 0);
            MFEM_VERIFY(fabs(al1 - 1.0) < tol, "");
            bool axisFound = false;

            if (fabs(1.0 - fabs(normal[0])) < tol)
                attr = 1;
            else if (fabs(1.0 - fabs(normal[1])) < tol)
                attr = 2;
            else if (dim == 3 && fabs(1.0 - fabs(normal[2])) < tol)
                attr = 3;
        }

        MFEM_VERIFY(attr > 0 && attr < dim+1, "");

        bool onBoundary = true;
        {
            const double xd0 = pmesh->GetVertex(vert[0])[attr-1];

            for (int j=0; j<vert.Size(); ++j)
            {
                const double xd = pmesh->GetVertex(vert[j])[attr-1];
                if (fabs(xd - xmin[attr-1]) > tol && fabs(xmax[attr-1] - xd) > tol)  // specific to Cartesian-aligned domains
                    onBoundary = false;

                if (j > 0 && fabs(xd - xd0) > tol)
                    onBoundary = false;
            }
        }

        if (onBoundary)
            belem->SetAttribute(attr);
        else
            belem->SetAttribute(10);
    }

    pmesh->SetAttributes();
}

void ROM_Basis::SetupHyperreduction(ParFiniteElementSpace *H1FESpace, ParFiniteElementSpace *L2FESpace, Array<int>& nH1)
{
    ParMesh *pmesh = H1FESpace->GetParMesh();

    const int fomH1size = H1FESpace->GlobalTrueVSize();
    const int fomL2size = L2FESpace->GlobalTrueVSize();

    const int nsamp = 35;
    const int overSample = 100;

    numSamplesX = std::min(fomH1size, numSamplesX);
    vector<int> sample_dofs_X(numSamplesX);
    vector<int> num_sample_dofs_per_procX(nprocs);
    BsinvX = new CAROM::Matrix(numSamplesX, rdimx, false);

    numSamplesV = std::min(fomH1size, numSamplesV);
    vector<int> sample_dofs_V(numSamplesV);
    vector<int> num_sample_dofs_per_procV(nprocs);
    BsinvV = new CAROM::Matrix(numSamplesV, rdimv, false);

    numSamplesE = std::min(fomL2size, numSamplesE);
    vector<int> sample_dofs_E(numSamplesE);
    vector<int> num_sample_dofs_per_procE(nprocs);
    BsinvE = new CAROM::Matrix(numSamplesE, rdime, false);
    if(rank == 0)
    {
        cout << "number of samples for position: " << numSamplesX << "\n";
        cout << "number of samples for velocity: " << numSamplesV << "\n";
        cout << "number of samples for energy  : " << numSamplesE << "\n";
    }

    // Perform DEIM or GNAT to find sample DOF's.
    CAROM::GNAT(basisX,
                rdimx,
                sample_dofs_X.data(),
                num_sample_dofs_per_procX.data(),
                *BsinvX,
                rank,
                nprocs,
                numSamplesX);

    CAROM::GNAT(basisV,
                rdimv,
                sample_dofs_V.data(),
                num_sample_dofs_per_procV.data(),
                *BsinvV,
                rank,
                nprocs,
                numSamplesV);

    CAROM::GNAT(basisE,
                rdime,
                sample_dofs_E.data(),
                num_sample_dofs_per_procE.data(),
                *BsinvE,
                rank,
                nprocs,
                numSamplesE);

    // We assume that the same H1 fespace is used for X and V, and a different L2 fespace is used for E.
    // We merge all sample DOF's for X, V, and E into one set for each process.
    // The pair of spaces (H1, L2) is used here.

    vector<int> sample_dofs_merged;
    vector<int> num_sample_dofs_per_proc_merged(nprocs);
    int os_merged = 0;
    for (int p=0; p<nprocs; ++p)
    {
        std::set<int> sample_dofs_H1, sample_dofs_L2;
        {
            int os = 0;
            for (int q=0; q<p; ++q)
            {
                os += num_sample_dofs_per_procX[q];
            }

            for (int j=0; j<num_sample_dofs_per_procX[p]; ++j)
            {
                sample_dofs_H1.insert(sample_dofs_X[os + j]);
            }

            os = 0;
            for (int q=0; q<p; ++q)
            {
                os += num_sample_dofs_per_procV[q];
            }

            for (int j=0; j<num_sample_dofs_per_procV[p]; ++j)
            {
                sample_dofs_H1.insert(sample_dofs_V[os + j]);
            }

            os = 0;
            for (int q=0; q<p; ++q)
            {
                os += num_sample_dofs_per_procE[q];
            }

            for (int j=0; j<num_sample_dofs_per_procE[p]; ++j)
            {
                sample_dofs_L2.insert(sample_dofs_E[os + j]);
            }
        }

        num_sample_dofs_per_proc_merged[p] = sample_dofs_H1.size() + sample_dofs_L2.size();

        for (std::set<int>::const_iterator it = sample_dofs_H1.begin(); it != sample_dofs_H1.end(); ++it)
        {
            sample_dofs_merged.push_back((*it));
        }

        for (std::set<int>::const_iterator it = sample_dofs_L2.begin(); it != sample_dofs_L2.end(); ++it)
        {
            sample_dofs_merged.push_back(nH1[p] + (*it));  // offset by nH1[p] for the mixed spaces (H1, L2)
        }

        // For each of the num_sample_dofs_per_procX[p] samples, set s2sp_X[] to be its index in sample_dofs_merged.
        {
            int os = 0;
            for (int q=0; q<p; ++q)
                os += num_sample_dofs_per_procX[q];

            s2sp_X.resize(numSamplesX);

            for (int j=0; j<num_sample_dofs_per_procX[p]; ++j)
            {
                const int sample = sample_dofs_X[os + j];

                // Note: this has quadratic complexity and could be improved with a std::map<int, int>, but it should not be a bottleneck.
                int k = -1;
                int cnt = 0;
                for (std::set<int>::const_iterator it = sample_dofs_H1.begin(); it != sample_dofs_H1.end(); ++it, ++cnt)
                {
                    if (*it == sample)
                    {
                        MFEM_VERIFY(k == -1, "");
                        k = cnt;
                    }
                }

                MFEM_VERIFY(k >= 0, "");
                s2sp_X[os + j] = os_merged + k;
            }
        }

        // For each of the num_sample_dofs_per_procV[p] samples, set s2sp_V[] to be its index in sample_dofs_merged.
        {
            int os = 0;
            for (int q=0; q<p; ++q)
                os += num_sample_dofs_per_procV[q];

            s2sp_V.resize(numSamplesV);

            for (int j=0; j<num_sample_dofs_per_procV[p]; ++j)
            {
                const int sample = sample_dofs_V[os + j];

                // Note: this has quadratic complexity and could be improved with a std::map<int, int>, but it should not be a bottleneck.
                int k = -1;
                int cnt = 0;
                for (std::set<int>::const_iterator it = sample_dofs_H1.begin(); it != sample_dofs_H1.end(); ++it, ++cnt)
                {
                    if (*it == sample)
                    {
                        MFEM_VERIFY(k == -1, "");
                        k = cnt;
                    }
                }

                MFEM_VERIFY(k >= 0, "");
                s2sp_V[os + j] = os_merged + k;
            }
        }

        // For each of the num_sample_dofs_per_procE[p] samples, set s2sp_E[] to be its index in sample_dofs_merged.
        {
            int os = 0;
            for (int q=0; q<p; ++q)
                os += num_sample_dofs_per_procE[q];

            s2sp_E.resize(numSamplesE);

            for (int j=0; j<num_sample_dofs_per_procE[p]; ++j)
            {
                const int sample = sample_dofs_E[os + j];

                // Note: this has quadratic complexity and could be improved with a std::map<int, int>, but it should not be a bottleneck.
                int k = -1;
                int cnt = 0;
                for (std::set<int>::const_iterator it = sample_dofs_L2.begin(); it != sample_dofs_L2.end(); ++it, ++cnt)
                {
                    if (*it == sample)
                    {
                        MFEM_VERIFY(k == -1, "");
                        k = cnt;
                    }
                }

                MFEM_VERIFY(k >= 0, "");
                s2sp_E[os + j] = os_merged + sample_dofs_H1.size() + k;
            }
        }

        os_merged += num_sample_dofs_per_proc_merged[p];
    }  // loop over p

    // Define a superfluous finite element space, merely to get global vertex indices for the sample mesh construction.
    const int dim = pmesh->Dimension();
    H1_FECollection h1_coll(1, dim);  // Must be first order, to get a bijection between vertices and DOF's.
    ParFiniteElementSpace H1_space(pmesh, &h1_coll);  // This constructor effectively sets vertex (DOF) global indices.

    ParFiniteElementSpace *sp_H1_space = NULL;
    ParFiniteElementSpace *sp_L2_space = NULL;

    MPI_Comm rom_com;
    int color = (rank != 0);
    const int status = MPI_Comm_split(MPI_COMM_WORLD, color, rank, &rom_com);
    MFEM_VERIFY(status == MPI_SUCCESS, "Construction of hyperreduction comm failed");

    vector<int> sprows;
    vector<int> all_sprows;

    vector<int> s2sp;   // mapping from sample dofs in original mesh (s) to stencil dofs in sample mesh (s+), for both F and E

    // Construct sample mesh

    // This creates sample_pmesh, sp_H1_space, and sp_L2_space only on rank 0.
    CreateSampleMesh(*pmesh, H1_space, *H1FESpace, *L2FESpace, *(H1FESpace->FEColl()),
                     *(L2FESpace->FEColl()), rom_com, sample_dofs_merged,
                     num_sample_dofs_per_proc_merged, sample_pmesh, sprows, all_sprows, s2sp, st2sp, sp_H1_space, sp_L2_space);

    if (rank == 0)
    {
        sample_pmesh->ReorientTetMesh();  // re-orient the mesh, required for tets, no-op for hex
        //SetBdryAttrForVelocity(sample_pmesh);
        SetBdryAttrForVelocity_Cartesian(sample_pmesh);
        sample_pmesh->EnsureNodes();

        const bool printSampleMesh = true;
        if (printSampleMesh)
        {
            ostringstream mesh_name;
            mesh_name << "run/smesh." << setfill('0') << setw(6) << rank;

            ofstream mesh_ofs(mesh_name.str().c_str());
            mesh_ofs.precision(8);
            sample_pmesh->Print(mesh_ofs);
        }
    }

    // Set s2sp_H1 and s2sp_L2 from s2sp

    const int NH1sp = (rank == 0) ? sp_H1_space->GetTrueVSize() : 0;

    if (rank == 0)
    {
        int offset = 0;
        for (int p=0; p<nprocs; ++p)
        {
            for (int i=0; i<num_sample_dofs_per_proc_merged[p]; ++i)
            {
                if (sample_dofs_merged[offset + i] >= nH1[p])
                    s2sp_L2.push_back(s2sp[offset + i] - NH1sp);
                else
                    s2sp_H1.push_back(s2sp[offset + i]);
            }

            offset += num_sample_dofs_per_proc_merged[p];
        }

        MFEM_VERIFY(s2sp.size() == offset, "");

        size_H1_sp = sp_H1_space->GetTrueVSize();
        size_L2_sp = sp_L2_space->GetTrueVSize();

        // Define the map s2sp_X from X samples to sample mesh X dofs.
        {
            int os_p = 0;
            for (int p=0; p<nprocs; ++p)
            {
                for (int j=0; j<num_sample_dofs_per_procX[p]; ++j)
                {
                    MFEM_VERIFY(sample_dofs_merged[s2sp_X[os_p + j]] < nH1[p], "");
                    const int spId = s2sp[s2sp_X[os_p + j]];
                    s2sp_X[os_p + j] = spId;
                }

                os_p += num_sample_dofs_per_procX[p];
            }

            MFEM_VERIFY(os_p == numSamplesX, "");
        }

        // Define the map s2sp_V from V samples to sample mesh V dofs.
        {
            int os_p = 0;
            for (int p=0; p<nprocs; ++p)
            {
                for (int j=0; j<num_sample_dofs_per_procV[p]; ++j)
                {
                    MFEM_VERIFY(sample_dofs_merged[s2sp_V[os_p + j]] < nH1[p], "");
                    const int spId = s2sp[s2sp_V[os_p + j]];
                    s2sp_V[os_p + j] = spId;
                }

                os_p += num_sample_dofs_per_procV[p];
            }

            MFEM_VERIFY(os_p == numSamplesV, "");
        }

        // Define the map s2sp_E from E samples to sample mesh E dofs.
        {
            int os_p = 0;
            for (int p=0; p<nprocs; ++p)
            {
                for (int j=0; j<num_sample_dofs_per_procE[p]; ++j)
                {
                    MFEM_VERIFY(sample_dofs_merged[s2sp_E[os_p + j]] >= nH1[p], "");
                    const int spId = s2sp[s2sp_E[os_p + j]];
                    s2sp_E[os_p + j] = spId - NH1sp;
                }

                os_p += num_sample_dofs_per_procE[p];
            }

            MFEM_VERIFY(os_p == numSamplesE, "");
        }

        BXsp = new CAROM::Matrix(size_H1_sp, rdimx, false);
        BVsp = new CAROM::Matrix(size_H1_sp, rdimv, false);
        BEsp = new CAROM::Matrix(size_L2_sp, rdime, false);

        spX = new CAROM::Vector(size_H1_sp, false);
        spV = new CAROM::Vector(size_H1_sp, false);
        spE = new CAROM::Vector(size_L2_sp, false);

        sX = new CAROM::Vector(numSamplesX, false);
        sV = new CAROM::Vector(numSamplesV, false);
        sE = new CAROM::Vector(numSamplesE, false);
    }  // if (rank == 0)

    // This gathers only to rank 0.
#ifdef FULL_DOF_STENCIL
    const int NR = H1FESpace->GetVSize();
    GatherDistributedMatrixRows(*basisX, *basisE, rdimx, rdime, NR, *H1FESpace, *L2FESpace, st2sp, sprows, all_sprows, *BXsp, *BEsp);
    // TODO: this redundantly gathers BEsp again, but only once per simulation.
    GatherDistributedMatrixRows(*basisV, *basisE, rdimv, rdime, NR, *H1FESpace, *L2FESpace, st2sp, sprows, all_sprows, *BVsp, *BEsp);
#else
    GatherDistributedMatrixRows(*basisX, *basisE, rdimx, rdime, st2sp, sprows, all_sprows, *BXsp, *BEsp);
    // TODO: this redundantly gathers BEsp again, but only once per simulation.
    GatherDistributedMatrixRows(*basisV, *basisE, rdimv, rdime, st2sp, sprows, all_sprows, *BVsp, *BEsp);
#endif

    if (offsetXinit)
    {
        MFEM_VERIFY(false, "TODO: E needs an offset as well");

        initX = new CAROM::Vector(tH1size, true);
        initX->read("initX");

        CAROM::Matrix FOMX0(tH1size, 1, true);

        for (int i=0; i<tH1size; ++i)
        {
            FOMX0(i,0) = (*initX)(i);
        }

        CAROM::Matrix FOMzero(tH1size, 1, true);
        FOMzero = 0.0;

        CAROM::Matrix spX0mat(rank == 0 ? size_H1_sp : 1, 1, false);
        CAROM::Matrix spzero(rank == 0 ? size_H1_sp : 1, 1, false);

#ifdef FULL_DOF_STENCIL
        GatherDistributedMatrixRows(FOMX0, FOMzero, 1, 1, NR, *H1FESpace, *L2FESpace, st2sp, sprows, all_sprows, spX0mat, spzero);
#else
        GatherDistributedMatrixRows(FOMX0, FOMzero, 1, 1, st2sp, sprows, all_sprows, spX0mat, spzero);
#endif

        if (rank == 0)
        {
            initXsp = new CAROM::Vector(size_H1_sp, false);
            for (int i=0; i<size_H1_sp; ++i)
            {
                (*initXsp)(i) = spX0mat(i,0);
            }
        }
    }

    delete sp_H1_space;
    delete sp_L2_space;
}

void ROM_Basis::ApplyEssentialBCtoInitXsp(Array<int> const& ess_tdofs)
{
    if (rank != 0 || !offsetXinit)
        return;

    for (int i=0; i<ess_tdofs.Size(); ++i)
    {
        (*initXsp)(ess_tdofs[i]) = 0.0;
    }
}

int ROM_Basis::SolutionSize() const
{
    return rdimx + rdimv + rdime;
}

int ROM_Basis::SolutionSizeSP() const
{
    return (2*size_H1_sp) + size_L2_sp;
}

int ROM_Basis::SolutionSizeFOM() const
{
    return (2*H1size) + L2size;  // full size, not true DOF size
}

void ROM_Basis::ReadSolutionBases(const int window)
{
    /*
    basisX = ReadBasisROM(rank, ROMBasisName::X, H1size, (staticSVD ? rowOffsetH1 : 0), rdimx);
    basisV = ReadBasisROM(rank, ROMBasisName::V, H1size, (staticSVD ? rowOffsetH1 : 0), rdimv);
    basisE = ReadBasisROM(rank, ROMBasisName::E, L2size, (staticSVD ? rowOffsetL2 : 0), rdime);
    */

    basisX = ReadBasisROM(rank, ROMBasisName::X + std::to_string(window), tH1size, 0, rdimx);
    basisV = ReadBasisROM(rank, ROMBasisName::V + std::to_string(window), tH1size, 0, rdimv);
    basisE = ReadBasisROM(rank, ROMBasisName::E + std::to_string(window), tL2size, 0, rdime);
}

// f is a full vector, not a true vector
void ROM_Basis::ProjectFOMtoROM(Vector const& f, Vector & r)
{
    MFEM_VERIFY(r.Size() == rdimx + rdimv + rdime, "");
    MFEM_VERIFY(f.Size() == (2*H1size) + L2size, "");

    for (int i=0; i<H1size; ++i)
        gfH1[i] = f[i];

    gfH1.GetTrueDofs(mfH1);

    for (int i=0; i<tH1size; ++i)
        (*fH1)(i) = mfH1[i];

    basisX->transposeMult(*fH1, *rX);

    for (int i=0; i<H1size; ++i)
        gfH1[i] = f[H1size + i];

    gfH1.GetTrueDofs(mfH1);

    for (int i=0; i<tH1size; ++i)
        (*fH1)(i) = mfH1[i];

    basisV->transposeMult(*fH1, *rV);

    for (int i=0; i<L2size; ++i)
        gfL2[i] = f[(2*H1size) + i];

    gfL2.GetTrueDofs(mfL2);

    for (int i=0; i<tL2size; ++i)
        (*fL2)(i) = mfL2[i];

    basisE->transposeMult(*fL2, *rE);

    for (int i=0; i<rdimx; ++i)
        r[i] = (*rX)(i);

    for (int i=0; i<rdimv; ++i)
        r[rdimx + i] = (*rV)(i);

    for (int i=0; i<rdime; ++i)
        r[rdimx + rdimv + i] = (*rE)(i);
}

// f is a full vector, not a true vector
void ROM_Basis::LiftROMtoFOM(Vector const& r, Vector & f)
{
    MFEM_VERIFY(r.Size() == rdimx + rdimv + rdime, "");
    MFEM_VERIFY(f.Size() == (2*H1size) + L2size, "");

    for (int i=0; i<rdimx; ++i)
        (*rX)(i) = r[i];

    for (int i=0; i<rdimv; ++i)
        (*rV)(i) = r[rdimx + i];

    for (int i=0; i<rdime; ++i)
        (*rE)(i) = r[rdimx + rdimv + i];

    basisX->mult(*rX, *fH1);

    for (int i=0; i<tH1size; ++i)
        mfH1[i] = offsetXinit ? (*initX)(i) + (*fH1)(i) : (*fH1)(i);

    gfH1.SetFromTrueDofs(mfH1);

    for (int i=0; i<H1size; ++i)
        f[i] = gfH1[i];

    basisV->mult(*rV, *fH1);

    for (int i=0; i<tH1size; ++i)
        mfH1[i] = (*fH1)(i);

    gfH1.SetFromTrueDofs(mfH1);

    for (int i=0; i<H1size; ++i)
        f[H1size + i] = gfH1[i];

    basisE->mult(*rE, *fL2);

    for (int i=0; i<tL2size; ++i)
        mfL2[i] = (*fL2)(i);

    gfL2.SetFromTrueDofs(mfL2);

    for (int i=0; i<L2size; ++i)
        f[(2*H1size) + i] = gfL2[i];
}

void ROM_Basis::LiftToSampleMesh(const Vector &u, Vector &usp) const
{
    MFEM_VERIFY(u.Size() == SolutionSize(), "");  // rdimx + rdimv + rdime
    MFEM_VERIFY(usp.Size() == SolutionSizeSP(), "");  // (2*size_H1_sp) + size_L2_sp

    if (rank == 0)
    {
        for (int i=0; i<rdimx; ++i)
            (*rX)(i) = u[i];

        for (int i=0; i<rdimv; ++i)
            (*rV)(i) = u[rdimx + i];

        for (int i=0; i<rdime; ++i)
            (*rE)(i) = u[rdimx + rdimv + i];

        BXsp->mult(*rX, *spX);
        BVsp->mult(*rV, *spV);
        BEsp->mult(*rE, *spE);

        for (int i=0; i<size_H1_sp; ++i)
        {
            usp[i] = offsetXinit ? (*initXsp)(i) + (*spX)(i) : (*spX)(i);
            usp[size_H1_sp + i] = (*spV)(i);
        }

        for (int i=0; i<size_L2_sp; ++i)
        {
            //usp[(2*size_H1_sp) + i] = std::max((*spE)(i), 0.0);
            usp[(2*size_H1_sp) + i] = (*spE)(i);
        }
    }
}

void ROM_Basis::RestrictFromSampleMesh(const Vector &usp, Vector &u) const
{
    MFEM_VERIFY(u.Size() == SolutionSize(), "");  // rdimx + rdimv + rdime
    MFEM_VERIFY(usp.Size() == SolutionSizeSP(), "");  // (2*size_H1_sp) + size_L2_sp

    // Select entries out of usp on the sample mesh.

    // Note that s2sp_X maps from X samples to sample mesh H1 dofs, and similarly for V and E.

    for (int i=0; i<numSamplesX; ++i)
        (*sX)(i) = usp[s2sp_X[i]];

    for (int i=0; i<numSamplesV; ++i)
        (*sV)(i) = usp[size_H1_sp + s2sp_V[i]];

    for (int i=0; i<numSamplesE; ++i)
        (*sE)(i) = usp[(2*size_H1_sp) + s2sp_E[i]];

    BsinvX->transposeMult(*sX, *rX);
    BsinvV->transposeMult(*sV, *rV);
    BsinvE->transposeMult(*sE, *rE);

    for (int i=0; i<rdimx; ++i)
        u[i] = (*rX)(i);

    for (int i=0; i<rdimv; ++i)
        u[rdimx + i] = (*rV)(i);

    for (int i=0; i<rdime; ++i)
        u[rdimx + rdimv + i] = (*rE)(i);
}

ROM_Operator::ROM_Operator(hydrodynamics::LagrangianHydroOperator *lhoper, ROM_Basis *b,
                           FunctionCoefficient& rho_coeff, FunctionCoefficient& mat_coeff,
                           const int order_e, const int source, const bool visc, const double cfl,
                           const bool p_assembly, const double cg_tol, const int cg_max_iter,
                           const double ftz_tol, const bool hyperreduce_, H1_FECollection *H1fec,
                           FiniteElementCollection *L2fec)
    : TimeDependentOperator(b->TotalSize()), operFOM(lhoper), basis(b),
      rank(b->GetRank()), hyperreduce(hyperreduce_)
{
    MFEM_VERIFY(lhoper->Height() == lhoper->Width(), "");

    if (hyperreduce && rank == 0)
    {
        const int spsize = basis->SolutionSizeSP();

        fx.SetSize(spsize);
        fy.SetSize(spsize);

        spmesh = b->GetSampleMesh();

        // The following code is copied from laghos.cpp to define a LagrangianHydroOperator on spmesh.

        L2FESpaceSP = new ParFiniteElementSpace(spmesh, L2fec);
        H1FESpaceSP = new ParFiniteElementSpace(spmesh, H1fec, spmesh->Dimension());

        xsp_gf = new ParGridFunction(H1FESpaceSP);
        spmesh->SetNodalGridFunction(xsp_gf);

        Vsize_l2sp = L2FESpaceSP->GetVSize();
        Vsize_h1sp = H1FESpaceSP->GetVSize();

        MFEM_VERIFY(((2*Vsize_h1sp) + Vsize_l2sp) == spsize, "");

        Array<int> ossp(4);
        ossp[0] = 0;
        ossp[1] = ossp[0] + Vsize_h1sp;
        ossp[2] = ossp[1] + Vsize_h1sp;
        ossp[3] = ossp[2] + Vsize_l2sp;
        BlockVector S(ossp);

        // On the sample mesh, we impose no essential DOF's. The reason is that it does not
        // make sense to set boundary conditions on the sample mesh boundary, which may lie
        // in the interior of the domain. Also, the boundary conditions on the domain
        // boundary are enforced due to the fact that BVsp is defined as a submatrix of
        // basisV, which has boundary conditions applied in the full-order discretization.

        //cout << "Sample mesh bdr att max " << spmesh->bdr_attributes.Max() << endl;

        // Boundary conditions: all tests use v.n = 0 on the boundary, and we assume
        // that the boundaries are straight.
        {
            Array<int> ess_bdr(spmesh->bdr_attributes.Max()), tdofs1d;
            for (int d = 0; d < spmesh->Dimension(); d++)
            {
                // Attributes 1/2/3 correspond to fixed-x/y/z boundaries, i.e., we must
                // enforce v_x/y/z = 0 for the velocity components.
                ess_bdr = 0;
                ess_bdr[d] = 1;
                H1FESpaceSP->GetEssentialTrueDofs(ess_bdr, tdofs1d, d);
                ess_tdofs.Append(tdofs1d);
            }
        }

        //basis->ApplyEssentialBCtoInitXsp(ess_tdofs);  // TODO: this should be only for v?

        ParGridFunction rho(L2FESpaceSP);
        L2_FECollection l2_fec(order_e, spmesh->Dimension());
        ParFiniteElementSpace l2_fes(spmesh, &l2_fec);
        ParGridFunction l2_rho(&l2_fes), l2_e(&l2_fes);
        l2_rho.ProjectCoefficient(rho_coeff);
        rho.ProjectGridFunction(l2_rho);

        // Piecewise constant ideal gas coefficient over the Lagrangian mesh. The
        // gamma values are projected on a function that stays constant on the moving
        // mesh.
        mat_fec = new L2_FECollection(0, spmesh->Dimension());
        mat_fes = new ParFiniteElementSpace(spmesh, mat_fec);
        mat_gf = new ParGridFunction(mat_fes);
        mat_gf->ProjectCoefficient(mat_coeff);
        mat_gf_coeff = new GridFunctionCoefficient(mat_gf);

        operSP = new hydrodynamics::LagrangianHydroOperator(S.Size(), *H1FESpaceSP, *L2FESpaceSP,
                ess_tdofs, rho, source, cfl, mat_gf_coeff,
                visc, p_assembly, cg_tol, cg_max_iter, ftz_tol,
                H1fec->GetBasisType());
    }
    else if (!hyperreduce)
    {
        fx.SetSize(lhoper->Height());
        fy.SetSize(lhoper->Height());
    }
}

void ROM_Operator::UpdateSampleMeshNodes(Vector const& romSol)
{
    if (!hyperreduce || rank != 0)
        return;

    // Lift romSol to the sample mesh space to get X.
    basis->LiftToSampleMesh(romSol, fx);

    MFEM_VERIFY(xsp_gf->Size() == Vsize_h1sp, "");  // Since the sample mesh is serial (only on rank 0).

    for (int i=0; i<Vsize_h1sp; ++i)
        (*xsp_gf)[i] = fx[i];

    spmesh->NewNodes(*xsp_gf, false);
}

void ROM_Operator::Mult(const Vector &x, Vector &y) const
{
    MFEM_VERIFY(x.Size() == basis->SolutionSize(), "");  // rdimx + rdimv + rdime
    MFEM_VERIFY(x.Size() == y.Size(), "");

    if (hyperreduce)
    {
        if (rank == 0)
        {
            basis->LiftToSampleMesh(x, fx);

            // TODO: is this necessary? Does the call to UpdateMesh in operSP->Mult accomplish this anyway?
            {   // update mesh
                for (int i=0; i<Vsize_h1sp; ++i)
                    (*xsp_gf)[i] = fx[i];

                spmesh->NewNodes(*xsp_gf, false);
            }

            operSP->Mult(fx, fy);
            basis->RestrictFromSampleMesh(fy, y);

            operSP->ResetQuadratureData();
        }

        MPI_Bcast(y.GetData(), y.Size(), MPI_DOUBLE, 0, basis->comm);
    }
    else
    {
        basis->LiftROMtoFOM(x, fx);
        operFOM->Mult(fx, fy);
        basis->ProjectFOMtoROM(fy, y);
    }
}

<<<<<<< HEAD
void ROM_Operator::StepRK2Avg(Vector &S, double &t, double &dt) const
{
    MFEM_VERIFY(S.Size() == basis->SolutionSize(), "");  // rdimx + rdimv + rdime

    hydrodynamics::LagrangianHydroOperator *hydro_oper = hyperreduce ? operSP : operFOM;

    if (!hyperreduce || rank == 0)
    {
        if (hyperreduce)
        {
            basis->LiftToSampleMesh(S, fx);
            // TODO: is this necessary? Does the call to UpdateMesh accomplish this anyway?
            {   // update mesh
                for (int i=0; i<Vsize_h1sp; ++i)
                    (*xsp_gf)[i] = fx[i];

                spmesh->NewNodes(*xsp_gf, false);
            }
        }
        else
            basis->LiftROMtoFOM(S, fx);

        const int Vsize = hyperreduce ? basis->SolutionSizeH1SP() : basis->SolutionSizeH1FOM();
        Vector V(Vsize), dS_dt(fx.Size()), S0(fx);

        // The monolithic BlockVector stores the unknown fields as follows:
        // (Position, Velocity, Specific Internal Energy).
        Vector dv_dt, v0, dx_dt;
        v0.SetDataAndSize(S0.GetData() + Vsize, Vsize);
        dv_dt.SetDataAndSize(dS_dt.GetData() + Vsize, Vsize);
        dx_dt.SetDataAndSize(dS_dt.GetData(), Vsize);

        // In each sub-step:
        // - Update the global state Vector S.
        // - Compute dv_dt using S.
        // - Update V using dv_dt.
        // - Compute de_dt and dx_dt using S and V.

        // -- 1.
        // S is S0.
        hydro_oper->UpdateMesh(fx);
        hydro_oper->SolveVelocity(fx, dS_dt);
        // V = v0 + 0.5 * dt * dv_dt;
        add(v0, 0.5 * dt, dv_dt, V);
        hydro_oper->SolveEnergy(fx, V, dS_dt);
        dx_dt = V;

        // -- 2.
        // S = S0 + 0.5 * dt * dS_dt;
        add(S0, 0.5 * dt, dS_dt, fx);
        hydro_oper->ResetQuadratureData();
        hydro_oper->UpdateMesh(fx);
        hydro_oper->SolveVelocity(fx, dS_dt);
        // V = v0 + 0.5 * dt * dv_dt;
        add(v0, 0.5 * dt, dv_dt, V);
        hydro_oper->SolveEnergy(fx, V, dS_dt);
        dx_dt = V;

        // -- 3.
        // S = S0 + dt * dS_dt.
        add(S0, dt, dS_dt, fx);
        hydro_oper->ResetQuadratureData();

        if (hyperreduce)
            basis->RestrictFromSampleMesh(fx, S);
        else
            basis->ProjectFOMtoROM(fx, S);
    }

    if (hyperreduce)
    {
        MPI_Bcast(S.GetData(), S.Size(), MPI_DOUBLE, 0, basis->comm);
    }

    t += dt;
=======
void PrintSingularValues(const int rank, const std::string& name, CAROM::SVDBasisGenerator* bg)
{
    const CAROM::Matrix* sing_vals = bg->getSingularValues();

    char tmp[100];
    sprintf(tmp, ".%06d", rank);

    std::string fullname = "run/sVal" + name + tmp;

    std::ofstream ofs(fullname.c_str(), std::ofstream::out);
    ofs.precision(16);

    for (int sv = 0; sv < sing_vals->numColumns(); ++sv) {
        ofs << (*sing_vals)(sv, sv) << endl;
    }

    ofs.close();
>>>>>>> 64f0a6a0
}

void PrintNormsOfParGridFunctions(NormType normtype, const int rank, const std::string& name, ParGridFunction *f1, ParGridFunction *f2,
                                  const bool scalar)
{
    ConstantCoefficient zero(0.0);
    Vector zerov(3);
    zerov = 0.0;
    VectorConstantCoefficient vzero(zerov);

    double fomloc, romloc, diffloc;

    // TODO: why does ComputeL2Error call the local GridFunction version rather than the global ParGridFunction version?
    // Only f2->ComputeL2Error calls the ParGridFunction version.
    if (scalar)
    {
        switch(normtype)
        {
        case l1norm:
            fomloc = f1->ComputeL1Error(zero);
            romloc = f2->ComputeL1Error(zero);
            break;
        case l2norm:
            fomloc = f1->ComputeL2Error(zero);
            romloc = f2->ComputeL2Error(zero);
            break;
        case maxnorm:
            fomloc = f1->ComputeMaxError(zero);
            romloc = f2->ComputeMaxError(zero);
            break;
        }
    }
    else
    {
        switch(normtype)
        {
        case l1norm:
            fomloc = f1->ComputeL1Error(vzero);
            romloc = f2->ComputeL1Error(vzero);
            break;
        case l2norm:
            fomloc = f1->ComputeL2Error(vzero);
            romloc = f2->ComputeL2Error(vzero);
            break;
        case maxnorm:
            fomloc = f1->ComputeMaxError(vzero);
            romloc = f2->ComputeMaxError(vzero);
            break;
        }
    }

    *f1 -= *f2;  // works because GridFunction is derived from Vector

    if (scalar)
    {
        switch(normtype)
        {
        case l1norm:
            diffloc = f1->ComputeL1Error(zero);
            break;
        case l2norm:
            diffloc = f1->ComputeL2Error(zero);
            break;
        case maxnorm:
            diffloc = f1->ComputeMaxError(zero);
            break;
        }
    }
    else
    {
        switch(normtype)
        {
        case l1norm:
            diffloc = f1->ComputeL1Error(vzero);
            break;
        case l2norm:
            diffloc = f1->ComputeL2Error(vzero);
            break;
        case maxnorm:
            diffloc = f1->ComputeMaxError(vzero);
            break;
        }
    }

    double fomloc2 = fomloc*fomloc;
    double romloc2 = romloc*romloc;
    double diffloc2 = diffloc*diffloc;

    double fomglob2, romglob2, diffglob2;

    // TODO: is this right? The "loc" norms should be global, but they are not.
    MPI_Allreduce(&fomloc2, &fomglob2, 1, MPI_DOUBLE, MPI_SUM, MPI_COMM_WORLD);
    MPI_Allreduce(&romloc2, &romglob2, 1, MPI_DOUBLE, MPI_SUM, MPI_COMM_WORLD);
    MPI_Allreduce(&diffloc2, &diffglob2, 1, MPI_DOUBLE, MPI_SUM, MPI_COMM_WORLD);

    /*
    fomglob2 = fomloc2;
    romglob2 = romloc2;
    diffglob2 = diffloc2;
    */
    switch(normtype)
    {
    case l1norm:
        cout << "L1 norm error:" << endl;
        break;
    case l2norm:
        cout << "L2 norm error:" << endl;
        break;
    case maxnorm:
        cout << "MAX norm error:" << endl;
        break;
    }

    double FOMnorm = sqrt(fomglob2);
    double ROMnorm = sqrt(romglob2);
    double DIFFnorm = sqrt(diffglob2);
    double relDIFFnorm = sqrt(diffglob2)/sqrt(fomglob2);

    cout << rank << ": " << name << " FOM norm " << FOMnorm << endl;
    cout << rank << ": " << name << " ROM norm " << ROMnorm << endl;
    cout << rank << ": " << name << " DIFF norm " << DIFFnorm << endl;
    cout << rank << ": " << name << " Rel. DIFF norm " << relDIFFnorm << endl;

    char tmp[100];
    sprintf(tmp, ".%06d", rank);

    std::string fullname = name + "_norms" + tmp;

    std::ofstream ofs(fullname.c_str(), std::ofstream::out);
    ofs.precision(16);

    ofs << "FOM norm " << FOMnorm << endl;
    ofs << "ROM norm " << ROMnorm << endl;
    ofs << "DIFF norm " << DIFFnorm << endl;
    ofs << "Rel. DIFF norm " << relDIFFnorm << endl;

    ofs.close();

}

void PrintL2NormsOfParGridFunctions(const int rank, const std::string& name, ParGridFunction *f1, ParGridFunction *f2,
                                    const bool scalar)
{
    ConstantCoefficient zero(0.0);
    Vector zerov(3);
    zerov = 0.0;
    VectorConstantCoefficient vzero(zerov);

    double fomloc, romloc, diffloc;

    // TODO: why does ComputeL2Error call the local GridFunction version rather than the global ParGridFunction version?
    // Only f2->ComputeL2Error calls the ParGridFunction version.
    if (scalar)
    {
        fomloc = f1->ComputeL2Error(zero);
        romloc = f2->ComputeL2Error(zero);
    }
    else
    {
        fomloc = f1->ComputeL2Error(vzero);
        romloc = f2->ComputeL2Error(vzero);
    }

    *f1 -= *f2;  // works because GridFunction is derived from Vector

    if (scalar)
    {
        diffloc = f1->ComputeL2Error(zero);
    }
    else
    {
        diffloc = f1->ComputeL2Error(vzero);
    }

    double fomloc2 = fomloc*fomloc;
    double romloc2 = romloc*romloc;
    double diffloc2 = diffloc*diffloc;

    double fomglob2, romglob2, diffglob2;

    // TODO: is this right? The "loc" norms should be global, but they are not.
    MPI_Allreduce(&fomloc2, &fomglob2, 1, MPI_DOUBLE, MPI_SUM, MPI_COMM_WORLD);
    MPI_Allreduce(&romloc2, &romglob2, 1, MPI_DOUBLE, MPI_SUM, MPI_COMM_WORLD);
    MPI_Allreduce(&diffloc2, &diffglob2, 1, MPI_DOUBLE, MPI_SUM, MPI_COMM_WORLD);

    /*
    fomglob2 = fomloc2;
    romglob2 = romloc2;
    diffglob2 = diffloc2;
    */

    cout << rank << ": " << name << " FOM norm " << sqrt(fomglob2) << endl;
    cout << rank << ": " << name << " ROM norm " << sqrt(romglob2) << endl;
    cout << rank << ": " << name << " DIFF norm " << sqrt(diffglob2) << endl;
    cout << rank << ": " << name << " Rel. DIFF norm " << sqrt(diffglob2)/sqrt(fomglob2) << endl;
}<|MERGE_RESOLUTION|>--- conflicted
+++ resolved
@@ -1157,7 +1157,6 @@
     }
 }
 
-<<<<<<< HEAD
 void ROM_Operator::StepRK2Avg(Vector &S, double &t, double &dt) const
 {
     MFEM_VERIFY(S.Size() == basis->SolutionSize(), "");  // rdimx + rdimv + rdime
@@ -1233,7 +1232,8 @@
     }
 
     t += dt;
-=======
+}
+
 void PrintSingularValues(const int rank, const std::string& name, CAROM::SVDBasisGenerator* bg)
 {
     const CAROM::Matrix* sing_vals = bg->getSingularValues();
@@ -1251,7 +1251,6 @@
     }
 
     ofs.close();
->>>>>>> 64f0a6a0
 }
 
 void PrintNormsOfParGridFunctions(NormType normtype, const int rank, const std::string& name, ParGridFunction *f1, ParGridFunction *f2,
